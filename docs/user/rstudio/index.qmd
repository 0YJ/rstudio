---
title: "RStudio"
subtitle: "User Guide"
date: today
date-format: iso
---

RStudio is a set of integrated tools designed to support multiple languages, including both R and Python. It includes a console, syntax-highlighting editor that supports direct code execution, and a variety of robust tools for plotting, viewing history, debugging and managing your workspace.

RStudio is available in open source and commercial editions and runs on the desktop (Windows, Mac, and Linux) or in a browser connected to RStudio Server or Posit Workbench (Debian/Ubuntu, Red Hat/CentOS, and SUSE Linux).

Some of the functionality that RStudio provides is:

-   Access RStudio locally.  
-   Syntax highlighting, code completion, and smart indentation.  
-   Execute R code directly from the source editor.  
-   Quickly jump to function definitions.  
-   View content changes in real-time with the Visual Markdown Editor for RMarkdown or Quarto documents.  
-   Easily manage multiple working directories using Projects.  
-   Integrated R help and documentation.  
-   View Python data, publish and render in Python and share objects with .  
-   Interactive debugger to diagnose and fix errors.  
-   Extensive package development tools.  
-   Easily publish apps and reports.  

The following documentation helps a user understand the core workflows in RStudio. It provides information for navigating the user interface and appearance, managing R and R packages, working with Python, authoring code or text editing, debugging and diagnostics, using the Visual Editor for Quarto and RMarkdown, reading in data from local and remote sources, and integrations with version control systems and the terminal.

## Commercial Edition

Posit Workbench has several features that differentiate it from the open-source [RStudio desktop](https://www.rstudio.com/products/rstudio/) and [RStudio Server](https://www.rstudio.com/products/rstudio/#rstudio-server), which you can read about on the [Workbench comparison page](https://www.rstudio.com/products/workbench/comparison/). The main advantages of using Posit Workbench are:

- Enhanced security and authentication.  
- Run multiple-concurrent sessions.  
- Use multiple different versions of R and Python.  
- Support for multiple IDEs in addition to RStudio.  
- Collaborate on projects.  
- Easily connect to shared resources such as databases or mounted file systems.  
- Launch jobs into remote or local clusters using Workbench Jobs.  
- The ability to fine-tune the performance of the user experience.  
- The ability to monitor the performance of sessions/users.  
- A commercial license to remove the restrictions of the AGPL license.  


Posit Workbench users (e.g., data scientists) can reference the [Posit Workbench User Guide](https://docs.rstudio.com/ide/server-pro/user/).

Posit Workbench administrators can reference the [Posit Workbench Administrator Guide](https://docs.rstudio.com/ide/server-pro/).

## Install Links

### Open Source

- [RStudio Desktop download](https://www.rstudio.com/products/rstudio/download/) - available for Windows/Mac/Linux
- [RStudio Server download](https://www.rstudio.com/products/rstudio/download-server/) - available for Linux

### Commercial

- [Posit Workbench](https://docs.rstudio.com/rsw/installation/) - administration guide for installation and configuration
- [RStudio Desktop Pro](https://www.rstudio.com/products/rstudio-desktop-pro/download-commercial/) - available for Windows/Mac/Linux

::: {.callout-caution }

### Daily Builds

[RStudio Daily builds](https://dailies.rstudio.com/) are intended for testing purposes, and are not recommended for general use. For stable builds, please use one of the above links for Open Source or Commercial downloads.

<<<<<<< HEAD
:::
=======
- [RStudio Extensions](https://rstudio.github.io/rstudio-extensions/index.html)
- [Posit Support tagged IDE](https://support.rstudio.com/hc/en-us/sections/203994097-RStudio-IDE)
>>>>>>> 918c1147
<|MERGE_RESOLUTION|>--- conflicted
+++ resolved
@@ -61,11 +61,4 @@
 
 ### Daily Builds
 
-[RStudio Daily builds](https://dailies.rstudio.com/) are intended for testing purposes, and are not recommended for general use. For stable builds, please use one of the above links for Open Source or Commercial downloads.
-
-<<<<<<< HEAD
-:::
-=======
-- [RStudio Extensions](https://rstudio.github.io/rstudio-extensions/index.html)
-- [Posit Support tagged IDE](https://support.rstudio.com/hc/en-us/sections/203994097-RStudio-IDE)
->>>>>>> 918c1147
+[RStudio Daily builds](https://dailies.rstudio.com/) are intended for testing purposes, and are not recommended for general use. For stable builds, please use one of the above links for Open Source or Commercial downloads.