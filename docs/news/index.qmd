--- conflicted
+++ resolved
@@ -9,8 +9,6 @@
 
 This page provides the release notes associated with each release of RStudio and Posit Workbench. Please contact customer support (<a href="mailto:support@posit.co">support@posit.co</a>) for questions about the described changes.
 
-<<<<<<< HEAD
-=======
 ## RStudio 2023.03.0
 
 **"Cherry Blossom"**
@@ -95,7 +93,6 @@
 - Security fix: User ID is now set by the server when running Workbench Jobs created by VS Code (rstudio/rstudio-pro#4255)
 - Fixed connection issues with SSL-enabled sessions running on Slurm in a load-balanced cluster or after a Launcher restart (rstudio/rstudio-pro#4098)
 
->>>>>>> 414f57d2
 ## RStudio 2022.12.0+353
 
 **"Elsbeth Geranium"**
