
## RStudio 2022-06.0 "Spotted Wakerobin" Release Notes

### New

- Source marker `message` can contain ANSI SGR codes for setting style and color (#9010)
- Linux/MacOS: Executing a code selection that encounters an error will stop execution of remaining code (#3014)
- Added support for hyperlinks in the console and build pane (#1941)
- Added support for blurred text (#11019)
- "Clean and Rebuild" and "Install and Restart" have been merged into "Install Package", the "Project Options > Build" gains a "clean before install" option to toggle the --preclean flag. The Build toolbar changes to "Install | Test | Check | More v" (#4289)
- The source button uses `cpp11::source_cpp()` on C++ files that have `[[cpp11::register]]` decorations (#10387)
- New *Relative Line Numbers* preference for showing line numbers relative to the current line, rather than the first line (#1774)
- Upgraded SOCI library dependency from version 4.0.0 to 4.0.3 (#10792)
- (macOS only) RStudio now reads the PATH from the user's default shell on startup (#10551)
- (experimental) Option to display the user interface in French (#10455)
- Label commit timestamps as being in UTC (#2544)
- The choice of pipe operator (`magrittr` or native R 4.1+) inserted with the "Insert Pipe Operator" keyboard shortcut can now be configured at the project level as well as the global level (#9409)
- The Git/SVN pane now supports creating ED25519-encrypted SSH keys by default. Newly created RSA SSH keys will now be 4096 bits instead of 2048 to increase security (#8255)

#### Find in Files

- Fixed Find in Files whole-word replace option, so that when "Whole word" is checked, only file matches containing the whole word are replaced, as displayed in the preview (#9813)
- Adds support for POSIX extended regular expressions with backreferences in Find in Files find and replace modes, so that special regex characters such as `+` and `?`, `|`, `(`, etc do not need to be escaped, and other ERE escape sequences such as `\b`, `\w`, and `\d` are now supported. This matches the behavior of R's own `grep()` function, but note that backslashes do not need to be escaped (as they typically are in R strings) (#9344)
- The "Common R source files" option in Find in Files has been updated to "Common source files", with support for searching Markdown (of any type, including .Rmd), JS, and YAML files (#10526)
- Updated support for searching paths and filenames with Unicode characters on Windows, including Chinese and non-Latin characters (#9881)
- Add a refresh button to the Find in Files pane to enable manual refresh of Find in Files search results (#3240)

#### R

- Added support for the `_` placeholder as used by the R pipe-bind operator, to be introduced with R 4.2.0. (#10757)
- Added support for using the AGG renderer (as provided by the ragg package) as a graphics backend for inline plot execution; also added support for using the backend graphics device requested by the knitr `dev` chunk option (#9931)
- rstudioapi functions are now always evaluated in a clean environment, and will not be masked by objects in the global environment (#8031)
- Removed support for versions of R earlier than R 3.3.0. (rstudio-pro#2887)

#### Python

- RStudio attempts to infer the appropriate version of Python when "Automatically activate project-local Python environments" is checked and the user has not requested a specific version of Python. This Python will be stored in the environment variable "RETICULATE_PYTHON_FALLBACK", available from the R console, the Python REPL, and the RStudio Terminal (#9990)

### Fixed

- Fixed logging of `HRESULT` error values by logging them as hexadecimal instead of decimal (#10310)
- Fixed notebook execution handling of knitr `message=FALSE` chunk option to suppress messages if the option is set to FALSE (#9436)
- Fixed plot export to PDF options (#9185)
- `.rs.formatDataColumnDispatch()` iterates through classes of `x` (#10073)
- `.rs.api.navigateToFile()` is now synchronous and returns document id (#8938)
- The `Session > Load Workspace` menu option now explicitly namespaces `base::load` if the `load` function has been masked in the global environment (#10089)
- The data viewer truncates large list cells to 50 characters by default, this can be changed with the command palette or `rstudioapi::writeRStudioPreference("data_viewer_max_cell_size", 10L)` (#5100)
- The R version and logo displayed in the top left of the console will update to the current R version whenever the R session is restarted (#10458)
- Fixed issue where `core::system::userBelongsToGroup` errors under specific sssd configurations (`ignore_group_members = true`) (#10829)
- Fixed a security issue where shiny apps and vscode sessions remained active after signout (rstudio-pro#3287)
<<<<<<< HEAD
- Fixed an intermittent hang when invoking `rstudio-server verify-installation` which caused stale `rserver` processes to exist (rstudio-pro#3041) 
=======
- (Windows only) Fixed an issue where multiple instances of RStudio launched at the same time could bind to the same session. (#10488)
- Fixed unintended change of date/time formatting in the VCS commit history (#10810)
- (Linux Only) License-manager now works in a installer-less context (rstudio-pro#3150)
>>>>>>> 4916d82f

### RStudio Workbench

- Add a -G option to `rsandbox` to allow configuring the effective group of the process (#3214)
- Upgrade the default version of `code-server` to 4.2.0 to resolve issue with the latest Python VS Code extension (Pro #3320)

### Deprecated / Removed

- The minimum supported R version for the IDE has been increased from R 3.0.1 to R 3.3.0 (rstudio-pro#2887)<|MERGE_RESOLUTION|>--- conflicted
+++ resolved
@@ -48,13 +48,10 @@
 - The R version and logo displayed in the top left of the console will update to the current R version whenever the R session is restarted (#10458)
 - Fixed issue where `core::system::userBelongsToGroup` errors under specific sssd configurations (`ignore_group_members = true`) (#10829)
 - Fixed a security issue where shiny apps and vscode sessions remained active after signout (rstudio-pro#3287)
-<<<<<<< HEAD
 - Fixed an intermittent hang when invoking `rstudio-server verify-installation` which caused stale `rserver` processes to exist (rstudio-pro#3041) 
-=======
 - (Windows only) Fixed an issue where multiple instances of RStudio launched at the same time could bind to the same session. (#10488)
 - Fixed unintended change of date/time formatting in the VCS commit history (#10810)
 - (Linux Only) License-manager now works in a installer-less context (rstudio-pro#3150)
->>>>>>> 4916d82f
 
 ### RStudio Workbench
 
