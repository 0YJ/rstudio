## RStudio 2023.08.0 "Desert Sunflower" Release Notes

### New
- Prometheus metrics are available in Posit Workbench (rstudio-pro:#3273)
- Update to Electron 25.2.0 (#13322)
- Additional support for publishing new content types to Posit Cloud (rstudio-pro#4541)
- Added option to sign Git commits (#1865)

### Fixed
<<<<<<< HEAD
- Fixed issue where 'ggrepel' plot annotations could disappear when a plot was redrawn in an R Markdown document (#4330)
=======
- Fixed issue where error messages were not properly translated on Windows in some cases (#10308)
>>>>>>> 5e58adcc
- Fixed issue where Electron menubar commands are not disabled when modals are displayed (#12972)
- Fixed bug causing invalid/empty `cacheKey` error when accessing a dataframe variable (#13188)
- Fixed bug preventing dataframe column navigation past the default number of display columns (#13220)
- Fixed intermittent rsession crash when the linux nscd service was enabled (rstudio-pro:#4648)
- Fixed bug when resuming session not restoring current working directory for Terminal pane (rstudio-pro:#4027)
- Fixed bug preventing files from being saved when user `HOME` path includes trailing slashes on Windows (#13105)
- Fixed broken Help pane after navigating to code demo (#13263)
- Fixed bug preventing Update Available from displaying (#13347)
- Fixed bug causing dataframe help preview to fail for nested objects (#13291)
- Fixed issue where changes to binary files were not presented in Git History view (#13126)
- Fixed bug where clicking "Ignore Update" would fail to ignore the update (#13379)
- Fixed bug preventing `HOME` from being modified in system init scripts (rstudio-pro:#4584)

### Performance
- Improved performance of group membership tests (rstudio-pro:#4643)
- Increased read buffer size for rserver proxy (rstudio-pro:#4764)

### Accessibility Improvements
-
<|MERGE_RESOLUTION|>--- conflicted
+++ resolved
@@ -7,11 +7,8 @@
 - Added option to sign Git commits (#1865)
 
 ### Fixed
-<<<<<<< HEAD
 - Fixed issue where 'ggrepel' plot annotations could disappear when a plot was redrawn in an R Markdown document (#4330)
-=======
 - Fixed issue where error messages were not properly translated on Windows in some cases (#10308)
->>>>>>> 5e58adcc
 - Fixed issue where Electron menubar commands are not disabled when modals are displayed (#12972)
 - Fixed bug causing invalid/empty `cacheKey` error when accessing a dataframe variable (#13188)
 - Fixed bug preventing dataframe column navigation past the default number of display columns (#13220)
