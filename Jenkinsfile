#!groovy

import org.jenkinsci.plugins.workflow.steps.FlowInterruptedException

properties([
    disableConcurrentBuilds(),
    buildDiscarder(logRotator(artifactDaysToKeepStr: '',
                              artifactNumToKeepStr: '',
                              daysToKeepStr: '',
                              numToKeepStr: '100')),
    parameters([string(name: 'RSTUDIO_VERSION_PATCH', defaultValue: '3', description: 'RStudio Patch Version'),
                string(name: 'SLACK_CHANNEL', defaultValue: '#ide-builds', description: 'Slack channel to publish build message.'),
                string(name: 'OS_FILTER', defaultValue: '', description: 'Pattern to limit builds by matching OS'),
                string(name: 'ARCH_FILTER', defaultValue: '', description: 'Pattern to limit builds by matching ARCH'),
                string(name: 'FLAVOR_FILTER', defaultValue: '', description: 'Pattern to limit builds by matching FLAVOR')
                ])
])

sentryUploadRetryLimit=5

def compile_package(os, type, flavor, variant) {
  // start with major, minor, and patch versions
  def envVars = "RSTUDIO_VERSION_MAJOR=${rstudioVersionMajor} RSTUDIO_VERSION_MINOR=${rstudioVersionMinor} RSTUDIO_VERSION_PATCH=${rstudioVersionPatch} RSTUDIO_VERSION_SUFFIX=${rstudioVersionSuffix}"

  // add OS that the package was built for
  envVars = "${envVars} PACKAGE_OS=\"${os}\""

  // currently our nodes have access to 4 cores, so spread out the compile job
  // a little (currently using up all 4 cores causes problems)
  envVars = "${envVars} MAKEFLAGS=-j2"

  // perform the compilation
  sh "cd package/linux && ${envVars} ./make-${flavor}-package ${type} clean ${variant} && cd ../.."

  // sign the new package
  withCredentials([file(credentialsId: 'gpg-codesign-private-key', variable: 'codesignKey'),
                   file(credentialsId: 'gpg-codesign-passphrase',  variable: 'codesignPassphrase')]) {
    sh "docker/jenkins/sign-release.sh package/linux/build-${flavor.capitalize()}-${type}/rstudio-*.${type.toLowerCase()} ${codesignKey} ${codesignPassphrase}"
  }
}

def run_tests(os, type, flavor) {
  try {
    // attempt to run ant (gwt) unit tests
    sh "cd package/linux/build-${flavor.capitalize()}-${type}/src/gwt && ./gwt-unit-tests.sh"
  } catch(err) {
    // mark build as unstable if it fails unit tests
    unstable("GWT unit tests failed (${flavor.capitalize()} ${type} on ${os})")
  }


  try {
    // attempt to run cpp unit tests
    sh "cd package/linux/build-${flavor.capitalize()}-${type}/src/cpp && ./rstudio-tests"
  } catch(err) {
    unstable("C++ unit tests failed (${flavor.capitalize()} ${type} on ${os})")
  }

  if (flavor == "electron") {
    try {
      // run the Electron unit tests
      sh "cd src/node/desktop && ./scripts/docker-run-unit-tests.sh"
    } catch(err) {
      unstable("Electron tests failed (${flavor.capitalize()} ${type} on ${os})")
    }
  }
}

def s3_upload(type, flavor, os, arch) {
  // get package name from filesystem
  def buildFolder = "package/linux/build-${flavor.capitalize()}-${type}"
  def packageFile = sh (
    script: "basename `ls ${buildFolder}/rstudio-*.${type.toLowerCase()}`",
    returnStdout: true
  ).trim()

  // rename package to not include the build type
  def renamedFile = sh (
    script: "echo ${packageFile} | sed 's/-relwithdebinfo//'",
    returnStdout: true
  ).trim()

  sh "mv ${buildFolder}/${packageFile} ${buildFolder}/${renamedFile}"
  packageFile = renamedFile

  def buildType = sh (
    script: "cat version/BUILDTYPE",
    returnStdout: true
  ).trim().toLowerCase()

  def buildDest =  "s3://rstudio-ide-build/${flavor}/${os}/${arch}/"
  
  // copy installer to s3
  retry(5) {
    sh "aws s3 cp ${buildFolder}/${packageFile} ${buildDest}"
  }

  // forward declare tarball filenames
  def tarballFile = ""
  def renamedTarballFile = ""
  
  // add installer-less tarball if desktop
  if (flavor == "desktop" || flavor == "electron") {
    tarballFile = sh (
      script: "basename `ls ${buildFolder}/_CPack_Packages/Linux/${type}/*.tar.gz`",
      returnStdout: true
    ).trim()

    renamedTarballFile = sh (
      script: "echo ${tarballFile} | sed 's/-relwithdebinfo//'",
      returnStdout: true
    ).trim()

    sh "mv ${buildFolder}/_CPack_Packages/Linux/${type}/${tarballFile} ${buildFolder}/_CPack_Packages/Linux/${type}/${renamedTarballFile}"
    retry(5) {
      sh "aws s3 cp ${buildFolder}/_CPack_Packages/Linux/${type}/${renamedTarballFile} ${buildDest}"
    }
  }

  // update daily build redirect
  withCredentials([file(credentialsId: 'www-rstudio-org-pem', variable: 'wwwRstudioOrgPem')]) {
    sh "docker/jenkins/publish-daily-binary.sh https://s3.amazonaws.com/rstudio-ide-build/${flavor}/${os}/${arch}/${packageFile} ${wwwRstudioOrgPem}"
    // for the last linux build, on OS only we also update windows to avoid the need for publish-daily-binary.bat
    if (flavor == "electron" && os == "rhel8") {
       def packageName = "RStudio-${rstudioVersionMajor}.${rstudioVersionMinor}.${rstudioVersionPatch}${rstudioVersionSuffix}"
       packageName = packageName.replace('+', '-')
       sh "docker/jenkins/publish-daily-binary.sh https://s3.amazonaws.com/rstudio-ide-build/electron/windows/${packageName}.exe ${wwwRstudioOrgPem}"
    }
  }

  // publish build to dailies page
  withCredentials([usernamePassword(credentialsId: 'posit-jenkins', usernameVariable: 'GITHUB_USERNAME', passwordVariable: 'GITHUB_PAT')]) {

    // derive product
    def product="${flavor}"
    if (rstudioVersionSuffix.contains("pro")) {
        if (product == "desktop") {
            product = "desktop-pro"
        } else if (product == "electron") {
            product = "electron-pro"
        } else if (product == "server") {
            product = "workbench"
        }
    }

    // publish the build
    sh "docker/jenkins/publish-build.sh --build ${product}/${os}-${arch} --url https://s3.amazonaws.com/rstudio-ide-build/${flavor}/${os}/${arch}/${packageFile} --pat ${GITHUB_PAT} --file ${buildFolder}/${packageFile} --version ${rstudioVersionMajor}.${rstudioVersionMinor}.${rstudioVersionPatch}${rstudioVersionSuffix}"

    // publish the installer-less version of the build if we made one
    if (tarballFile) {
      sh "docker/jenkins/publish-build.sh --build ${product}/${os}-${arch}-xcopy --url https://s3.amazonaws.com/rstudio-ide-build/${flavor}/${os}/${arch}/${renamedTarballFile} --pat ${GITHUB_PAT} --file ${buildFolder}/_CPack_Packages/Linux/${type}/${renamedTarballFile} --version ${rstudioVersionMajor}.${rstudioVersionMinor}.${rstudioVersionPatch}${rstudioVersionSuffix}"
    }
  }
}

def sentry_upload(type, flavor) {
  withCredentials([string(credentialsId: 'ide-sentry-api-key', variable: 'SENTRY_API_KEY')]){
    // timeout sentry in 15 minutes
    timeout(activity: true, time: 15) {
      try {
        // attempt to run sentry uplaod
        sh "cd package/linux/build-${flavor.capitalize()}-${type}/src/cpp && ../../../../../docker/jenkins/sentry-upload.sh ${SENTRY_API_KEY} ${sentryUploadRetryLimit}"
      } catch(err) {
        // mark build as unstable if it fails
        unstable("Sentry upload failed (${flavor.capitalize()} ${type})")
      }
    }
  }
}

def jenkins_user_build_args(arch) {
  // all builds run on AMD64 (x86_64) architecture except ARM64 builds
  def container_arch = 'amd64'
  if (arch == 'arm64') {
    container_arch = 'arm64'
  }
  def jenkins_uid = sh (script: 'id -u jenkins', returnStdout: true).trim()
  def jenkins_gid = sh (script: 'id -g jenkins', returnStdout: true).trim()
  return " --build-arg JENKINS_UID=${jenkins_uid} --build-arg JENKINS_GID=${jenkins_gid} --build-arg ARCH=${container_arch}"
}

def get_type_from_os(os) {
  def type
  // groovy switch case regex is broken in pipeline
  // https://issues.jenkins-ci.org/browse/JENKINS-37214
  if (os.contains('centos') || os.contains('suse') || os.contains('fedora') || os.contains('rhel')) {
    type = 'RPM'
  } else {
    type = 'DEB'
  }
  return type
}

def limit_builds(containers) {
  // '' (empty string) as regex matches all
  def limited_containers = []
  for (int i = 0; i < containers.size(); i++) {
    def it = containers[i]
    // negate-fest. String.contains() can't work in the positive with empty strings
    if (!(!it.os.contains(params.OS_FILTER) || !it.arch.contains(params.ARCH_FILTER) || !it.flavor.contains(params.FLAVOR_FILTER))) {
      limited_containers << it
    }
  }
  return limited_containers ?: containers // if we limit all, limit none
}

def prepareWorkspace(){ // accessory to clean workspace and checkout
    step([$class: 'WsCleanup'])
    checkout scm
    // record the commit for invoking downstream builds
    rstudioBuildCommit = sh(returnStdout: true, script: 'git rev-parse HEAD').trim()
    sh 'git reset --hard && git clean -ffdx' // lifted from rstudio/connect
}

// forward declare version vars
rstudioVersionMajor  = 0
rstudioVersionMinor  = 0
rstudioVersionPatch  = 0
rstudioVersionSuffix = 0
rstudioBuildCommit   = ""

// compute release branch by parsing the job name (env.GIT_BRANCH should work here but doesn't appear to), e.g.
// "IDE/pro-pipeline/v4.3" => "v4.3"
branchComponents = env.JOB_NAME.split("/")
rstudioReleaseBranch = branchComponents[branchComponents.size() - 1]

def trigger_external_build(build_name, wait = false) {
  // triggers downstream job passing along the important params from this build
  build job: build_name, wait: wait, parameters: [string(name: 'RSTUDIO_VERSION_MAJOR',  value: "${rstudioVersionMajor}"),
                                                  string(name: 'RSTUDIO_VERSION_MINOR',  value: "${rstudioVersionMinor}"),
                                                  string(name: 'RSTUDIO_VERSION_PATCH',  value: "${rstudioVersionPatch}"),
                                                  string(name: 'RSTUDIO_VERSION_SUFFIX', value: "${rstudioVersionSuffix}"),
                                                  string(name: 'GIT_REVISION', value: "${rstudioBuildCommit}"),
                                                  string(name: 'BRANCH_NAME', value: "${rstudioReleaseBranch}"),
                                                  string(name: 'SLACK_CHANNEL', value: params.get('SLACK_CHANNEL', '#ide-builds'))]
}


// make a nicer slack message
messagePrefix = "Jenkins ${env.JOB_NAME} build: <${env.BUILD_URL}display/redirect|${env.BUILD_DISPLAY_NAME}>"

try {

    timestamps {
        def containers = [
          [os: 'opensuse15', arch: 'x86_64', flavor: 'electron', variant: '',  package_os: 'OpenSUSE 15'],
          [os: 'opensuse15', arch: 'x86_64', flavor: 'server',   variant: '',  package_os: 'OpenSUSE 15'],
          [os: 'centos7',    arch: 'x86_64', flavor: 'electron', variant: '',  package_os: 'CentOS 7'],
          [os: 'centos7',    arch: 'x86_64', flavor: 'server',   variant: '',  package_os: 'CentOS 7'],
          [os: 'bionic',     arch: 'amd64',  flavor: 'server',   variant: '',  package_os: 'Ubuntu Bionic'],
          [os: 'bionic',     arch: 'arm64',  flavor: 'server',   variant: '',  package_os: 'Ubuntu Bionic'],
          [os: 'bionic',     arch: 'amd64',  flavor: 'electron', variant: '',  package_os: 'Ubuntu Bionic'],
          [os: 'bionic',     arch: 'arm64',  flavor: 'electron', variant: '',  package_os: 'Ubuntu Bionic'],
          [os: 'jammy',      arch: 'amd64',  flavor: 'server',   variant: '',  package_os: 'Ubuntu Jammy'],
          [os: 'jammy',      arch: 'arm64',  flavor: 'server',   variant: '',  package_os: 'Ubuntu Jammy'],
          [os: 'jammy',      arch: 'amd64',  flavor: 'electron', variant: '',  package_os: 'Ubuntu Jammy'],
          [os: 'jammy',      arch: 'arm64',  flavor: 'electron', variant: '',  package_os: 'Ubuntu Jammy'],
          [os: 'rhel9',      arch: 'x86_64', flavor: 'server',   variant: '',  package_os: 'RHEL 9'],
          [os: 'rhel9',      arch: 'arm64',  flavor: 'server',   variant: '',  package_os: 'RHEL 9'],
          [os: 'rhel9',      arch: 'x86_64', flavor: 'electron', variant: '',  package_os: 'RHEL 9'],
          [os: 'rhel9',      arch: 'arm64',  flavor: 'electron', variant: '',  package_os: 'RHEL 9'],
          [os: 'rhel8',      arch: 'x86_64', flavor: 'server',   variant: '',  package_os: 'RHEL 8'],
          [os: 'rhel8',      arch: 'arm64',  flavor: 'server',   variant: '',  package_os: 'RHEL 8'],
          [os: 'rhel8',      arch: 'x86_64', flavor: 'electron', variant: '',  package_os: 'RHEL 8'],
          [os: 'rhel8',      arch: 'arm64',  flavor: 'electron', variant: '',  package_os: 'RHEL 8']
        ]
        containers = limit_builds(containers)

        // create the version we're about to build
        node('docker') {
            stage('set up versioning') {
                prepareWorkspace()
                archiveArtifacts artifacts: 'version/RELEASE', followSymlinks: false

                container = pullBuildPush(image_name: 'jenkins/ide', dockerfile: "docker/jenkins/Dockerfile.versioning", image_tag: "rstudio-versioning", build_args: jenkins_user_build_args('amd64'), retry_image_pull: 5)
                container.inside() {
                    stage('bump version') {
                        def rstudioVersion = sh (
                          script: "docker/jenkins/rstudio-version.sh bump ${params.RSTUDIO_VERSION_PATCH}",
                          returnStdout: true
                        ).trim()
                        echo "RStudio build version: ${rstudioVersion}"

                        // Split on [-+] first to avoid having to worry about splitting out .pro<n>
                        def version = rstudioVersion.split('[-+]')

                        // extract major / minor /patch version
                        def majorComponents = version[0].split('\\.')
                        rstudioVersionMajor = majorComponents[0]
                        rstudioVersionMinor = majorComponents[1]
                        rstudioVersionPatch = majorComponents[2]

                        // Extract suffix
                        if (version.length > 2)
                            rstudioVersionSuffix = '-' + version[1] + '+' + version[2]
                        else
                            rstudioVersionSuffix = '+' + version[1]

                        // update slack message to include build version
                        messagePrefix = "Jenkins ${env.JOB_NAME} build: <${env.BUILD_URL}display/redirect|${env.BUILD_DISPLAY_NAME}>, version: ${rstudioVersion}"
                    }
                }
            }
        }

        // build each container image
        parallel_images = [:]
        for (int i = 0; i < containers.size(); i++) {
            // derive the tag for this image
            def current_image = containers[i]
            def image_tag = "${current_image.os}-${current_image.arch}-${rstudioReleaseBranch}"

            // ensure that this image tag has not already been built (since we
            // recycle tags for many platforms to e.g. build desktop and server
            // on the same image)
            if (!parallel_images.keySet().contains(image_tag)) {
                parallel_images[image_tag] = {
                    node("${current_image.arch} && linux") {
                        stage('prepare Linux container') {
                            prepareWorkspace()
                            withCredentials([usernameColonPassword(credentialsId: 'posit-jenkins', variable: "github_login")]) {
                              def github_args = "--build-arg GITHUB_LOGIN=${github_login}"
                              pullBuildPush(image_name: 'jenkins/ide',
                                dockerfile: "docker/jenkins/Dockerfile.${current_image.os}",
                                image_tag: image_tag,
                                build_args: github_args + " " + jenkins_user_build_args(current_image.arch),
                                retry_image_pull: 5)
                            }
                        }
                    }
                }
            }
        }
        def windows_containers = [
          [os: 'windows', arch: 'x86_64', flavor: 'electron',  variant: '', package_os: 'Windows']
        ]
 
        // prepare container for windows builder
        for (int i = 0; i < windows_containers.size(); i++) {
          // derive the tag for this image
          def current_image = windows_containers[i]
          def image_tag = "${current_image.os}-${rstudioReleaseBranch}"

          // ensure that this image tag has not already been built (since we
          // recycle tags for many platforms to e.g. build desktop and electron
          // on the same image)
          if (!parallel_images.keySet().contains(image_tag)) {
            parallel_images[image_tag] = {
              node('windows') {
                stage('prepare Windows container') {
                  checkout scm
                  withCredentials([usernameColonPassword(credentialsId: 'posit-jenkins', variable: "github_login")]) {
                    def github_args = "--build-arg GITHUB_LOGIN=${github_login}"
                    pullBuildPush(image_name: 'jenkins/ide',
                    dockerfile: "docker/jenkins/Dockerfile.windows",
                    image_tag: image_tag,
                    build_args: github_args,
                    build_arg_jenkins_uid: null, // Ensure linux-only step is not run on windows (id -u jenkins)
                    build_arg_jenkins_gid: null, // Ensure linux-only step is not run on windows (id -g jenkins)
                    build_arg_docker_gid: null, // Ensure linux-only step is not run on windows (stat -c %g /var/run/docker.sock)
                    retry_image_pull: 5)
                  }
                }
              }
            }
          }
        }

        parallel parallel_images

        def parallel_containers = [:]

        // build each variant in parallel
        for (int i = 0; i < containers.size(); i++) {
            def index = i
            parallel_containers["${containers[i].os}-${containers[i].arch}-${containers[i].flavor}-${containers[i].variant}"] = {
                def current_container = containers[index]
                node("${current_container.arch} && linux") {
                    def current_image
                    docker.withRegistry('https://263245908434.dkr.ecr.us-east-1.amazonaws.com', 'ecr:us-east-1:aws-build-role') {
                        stage('prepare ws/container') {
                          prepareWorkspace()
                          def image_tag = "${current_container.os}-${current_container.arch}-${rstudioReleaseBranch}"
                          current_image = docker.image("jenkins/ide:" + image_tag)
                        }
                        current_image.inside("--privileged") {
                            timeout(time: 180, units: 'MINUTES', activity: false) {
                                stage('compile package') {
                                    compile_package(current_container.package_os, get_type_from_os(current_container.os), current_container.flavor, current_container.variant)
                                }
                                stage('run tests') {
                                    run_tests(current_container.os, get_type_from_os(current_container.os), current_container.flavor)
                                }
                                if (current_container.os != 'windows') {
                                    stage('sentry upload') {
                                        sentry_upload(get_type_from_os(current_container.os), current_container.flavor)
                                    }
                                }
                            }
                        }
                    }
                    stage('upload artifacts') {
                        s3_upload(get_type_from_os(current_container.os), current_container.flavor, current_container.os, current_container.arch)
                    }
                    if (current_container.os == 'windows') {
                        sentry_upload(get_type_from_os(current_container.os), current_container.flavor)
                    }
                }
            }
        }

        // build each windows variant in parallel
        for (int i = 0; i < windows_containers.size(); i++) {
<<<<<<< HEAD
            def index = i
            parallel_containers["${windows_containers[i].os}-${windows_containers[i].flavor}"] = {
                def current_container = windows_containers[index]
                retry(2) {
                    node('windows') {
                        stage('prepare container') {
                            checkout scm
                            docker.withRegistry('https://263245908434.dkr.ecr.us-east-1.amazonaws.com', 'ecr:us-east-1:aws-build-role') {
                                def image_tag = "${current_container.os}-${rstudioReleaseBranch}"
                                windows_image = docker.image("jenkins/ide:" + image_tag)
                                windows_image.pull()
                                image_name = windows_image.imageName()
                            }
                        }
                        docker.image(image_name).inside() {
                            timeout(time: 180, units: 'MINUTES', activity: false) {
                                stage('dependencies') {
                                    withCredentials([usernameColonPassword(credentialsId: 'github-rstudio-jenkins', variable: "GITHUB_LOGIN")]) {
                                        bat 'cd dependencies/windows && set RSTUDIO_GITHUB_LOGIN=$GITHUB_LOGIN && set RSTUDIO_SKIP_QT=1 && install-dependencies.cmd && cd ../..'
                                    }
                                }
                                stage('build'){
                                    def env = "set \"RSTUDIO_VERSION_MAJOR=${rstudioVersionMajor}\" && set \"RSTUDIO_VERSION_MINOR=${rstudioVersionMinor}\" && set \"RSTUDIO_VERSION_PATCH=${rstudioVersionPatch}\" && set \"RSTUDIO_VERSION_SUFFIX=${rstudioVersionSuffix}\""
                                    bat "cd package/win32 && ${env} && set \"PACKAGE_OS=Windows\" && make-package.bat clean ${current_container.flavor} && cd ../.."
                                }
                                stage('tests'){
                                    try {
                                        bat 'cd package/win32/build/src/cpp && rstudio-tests.bat --scope core'
                                    }
                                    catch(err){
                                        unstable("C++ tests failed on Windows")
                                    }
                                }
                                if (current_container.flavor == "electron") {
                                    stage('electron tests'){
                                        try {
                                            bat 'cd src/node/desktop && scripts\\run-unit-tests.cmd'
                                        }
                                        catch(err){
                                            unstable("Electron tests failed on Windows")
                                        }
                                    }
                                }
                                stage('sign') {
                                    def packageVersion = "${rstudioVersionMajor}.${rstudioVersionMinor}.${rstudioVersionPatch}${rstudioVersionSuffix}"
                                    packageVersion = packageVersion.replace('+', '-')
=======
          def index = i
          parallel_containers["${windows_containers[i].os}-${windows_containers[i].flavor}"] = {
            def current_container = windows_containers[index]
            retry(2) {
              node('windows') {
                stage('prepare container') {
                  checkout scm
                  docker.withRegistry('https://263245908434.dkr.ecr.us-east-1.amazonaws.com', 'ecr:us-east-1:aws-build-role') {
                    def image_tag = "${current_container.os}-${rstudioReleaseBranch}"
                    windows_image = docker.image("jenkins/ide:" + image_tag)
                      windows_image.pull()
                      image_name = windows_image.imageName()
                  }
                }
                docker.image(image_name).inside() {
                  stage('dependencies') {
                      withCredentials([usernameColonPassword(credentialsId: 'posit-jenkins', variable: "GITHUB_LOGIN")]) {
                        bat 'cd dependencies/windows && set RSTUDIO_GITHUB_LOGIN=$GITHUB_LOGIN && set RSTUDIO_SKIP_QT=1 && install-dependencies.cmd && cd ../..'
                    }
                  }
                  stage('build'){
                    def env = "set \"RSTUDIO_VERSION_MAJOR=${rstudioVersionMajor}\" && set \"RSTUDIO_VERSION_MINOR=${rstudioVersionMinor}\" && set \"RSTUDIO_VERSION_PATCH=${rstudioVersionPatch}\" && set \"RSTUDIO_VERSION_SUFFIX=${rstudioVersionSuffix}\""
                    bat "cd package/win32 && ${env} && set \"PACKAGE_OS=Windows\" && make-package.bat clean ${current_container.flavor} && cd ../.."
                  }
                  stage('tests'){
                    try {
                      bat 'cd package/win32/build/src/cpp && rstudio-tests.bat --scope core'
                    }
                    catch(err){
                      currentBuild.result = "UNSTABLE"
                    }
                  }
                  if (current_container.flavor == "electron") {
                    stage('electron tests'){
                      try {
                        bat 'cd src/node/desktop && scripts\\run-unit-tests.cmd'
                      }
                      catch(err){
                        currentBuild.result = "UNSTABLE"
                      }
                    }
                  }
                  stage('sign') {
                    def packageVersion = "${rstudioVersionMajor}.${rstudioVersionMinor}.${rstudioVersionPatch}${rstudioVersionSuffix}"
                    packageVersion = packageVersion.replace('+', '-')

                    def packageName = "RStudio-${packageVersion}-RelWithDebInfo"
>>>>>>> 6c1be595

                                    def packageName = "RStudio-${packageVersion}-RelWithDebInfo"

                                    withCredentials([file(credentialsId: 'ide-windows-signing-pfx', variable: 'pfx-file'), string(credentialsId: 'ide-pfx-passphrase', variable: 'pfx-passphrase')]) {
                                        bat "\"C:\\Program Files (x86)\\Windows Kits\\10\\bin\\10.0.19041.0\\x86\\signtool\" sign /f %pfx-file% /p %pfx-passphrase% /v /debug /n \"RStudio PBC\" /t http://timestamp.digicert.com  package\\win32\\build\\${packageName}.exe"

                                        bat "\"C:\\Program Files (x86)\\Windows Kits\\10\\bin\\10.0.19041.0\\x86\\signtool\" verify /v /pa package\\win32\\build\\${packageName}.exe"
                                    }
                                }
                                stage('upload') {
                                    def packageVersion = "${rstudioVersionMajor}.${rstudioVersionMinor}.${rstudioVersionPatch}${rstudioVersionSuffix}"
                                    packageVersion = packageVersion.replace('+', '-')

                                    def buildDest = "s3://rstudio-ide-build/${current_container.flavor}/windows"
                                    def packageName = "RStudio-${packageVersion}"

<<<<<<< HEAD
                                    // strip unhelpful suffixes from filenames
                                    bat "move package\\win32\\build\\${packageName}-RelWithDebInfo.exe package\\win32\\build\\${packageName}.exe"
                                    bat "move package\\win32\\build\\${packageName}-RelWithDebInfo.zip package\\win32\\build\\${packageName}.zip"

                                    // Explicitly assume the ide-build role in the main AWS account
                                    withAWS(role: 'ide-build') {
                                        retry(5) {
                                            bat "aws s3 cp package\\win32\\build\\${packageName}.exe ${buildDest}/${packageName}.exe"
                                            bat "aws s3 cp package\\win32\\build\\${packageName}.zip ${buildDest}/${packageName}.zip"
                                        }
                                    }

                                }
                                    stage ('publish') {
                                    def packageVersion = "${rstudioVersionMajor}.${rstudioVersionMinor}.${rstudioVersionPatch}${rstudioVersionSuffix}"
                                    packageVersion = packageVersion.replace('+', '-')

                                    def packageName = "RStudio-${packageVersion}"
                                    withCredentials([usernamePassword(credentialsId: 'github-rstudio-jenkins', usernameVariable: 'GITHUB_USERNAME', passwordVariable: 'GITHUB_PAT')]) {

                                        // derive product
                                        def product = "${current_container.flavor}"
                                        if (rstudioVersionSuffix.contains("pro")) {
                                            product = "${current_container.flavor}-pro"
                                        }

                                        // publish the build (self installing exe)
                                        def stdout = powershell(returnStdout: true, script: ".\\docker\\jenkins\\publish-build.ps1 -build ${product}/windows -url https://s3.amazonaws.com/rstudio-ide-build/${current_container.flavor}/windows/${packageName}.exe -pat ${GITHUB_PAT} -file package\\win32\\build\\${packageName}.exe -version ${rstudioVersionMajor}.${rstudioVersionMinor}.${rstudioVersionPatch}${rstudioVersionSuffix}")
                                        println stdout

                                        // publish the build (installer-less zip)
                                        stdout = powershell(returnStdout: true, script: ".\\docker\\jenkins\\publish-build.ps1 -build ${product}/windows-xcopy -url https://s3.amazonaws.com/rstudio-ide-build/${current_container.flavor}/windows/${packageName}.zip -pat ${GITHUB_PAT} -file package\\win32\\build\\${packageName}.zip -version ${rstudioVersionMajor}.${rstudioVersionMinor}.${rstudioVersionPatch}${rstudioVersionSuffix}")
                                        println stdout
                                    }
                                }
                                if (current_container.flavor == "desktop") {
                                    stage('upload debug symbols') {
                                        // convert the PDB symbols to breakpad format (PDB not supported by Sentry)
                                        bat '''
                                        cd package\\win32\\build
                                        FOR /F %%G IN ('dir /s /b *.pdb') DO (..\\..\\..\\dependencies\\windows\\breakpad-tools-windows\\dump_syms %%G > %%G.sym)
                                        '''

                                        retry(sentryUploadRetryLimit) {
                                            // upload the breakpad symbols
                                            withCredentials([string(credentialsId: 'ide-sentry-api-key', variable: 'SENTRY_API_KEY')]) {
                                                try {
                                                    // attempt to run sentry uplaod
                                                    bat "cd package\\win32\\build\\src\\cpp && ..\\..\\..\\..\\..\\dependencies\\windows\\sentry-cli.exe --auth-token %SENTRY_API_KEY% upload-dif --log-level=debug --org rstudio --project ide-backend -t breakpad ."
                                                } catch(err) {
                                                    // mark build as unstable if it fails
                                                    unstable("Sentry upload failed on Windows")
                                                }
                                            }
                                        }
                                    }
                                }
                            }
                        }
=======
                    // Explicitly assume the ide-build role in the main AWS account
                    withAWS(role: 'ide-build') {
                      retry(5) {
                        bat "aws s3 cp package\\win32\\build\\${packageName}.exe ${buildDest}/${packageName}.exe"
                        bat "aws s3 cp package\\win32\\build\\${packageName}.zip ${buildDest}/${packageName}.zip"
                      }
                    }

                  }
                  stage ('publish') {
                    def packageVersion = "${rstudioVersionMajor}.${rstudioVersionMinor}.${rstudioVersionPatch}${rstudioVersionSuffix}"
                    packageVersion = packageVersion.replace('+', '-')

                    def packageName = "RStudio-${packageVersion}"
                    withCredentials([usernamePassword(credentialsId: 'posit-jenkins', usernameVariable: 'GITHUB_USERNAME', passwordVariable: 'GITHUB_PAT')]) {

                      // derive product
                      def product = "${current_container.flavor}"
                      if (rstudioVersionSuffix.contains("pro")) {
                        product = "${current_container.flavor}-pro"
                      }

                      // publish the build (self installing exe)
                      def stdout = powershell(returnStdout: true, script: ".\\docker\\jenkins\\publish-build.ps1 -build ${product}/windows -url https://s3.amazonaws.com/rstudio-ide-build/${current_container.flavor}/windows/${packageName}.exe -pat ${GITHUB_PAT} -file package\\win32\\build\\${packageName}.exe -version ${rstudioVersionMajor}.${rstudioVersionMinor}.${rstudioVersionPatch}${rstudioVersionSuffix}")
                      println stdout

                      // publish the build (installer-less zip)
                      stdout = powershell(returnStdout: true, script: ".\\docker\\jenkins\\publish-build.ps1 -build ${product}/windows-xcopy -url https://s3.amazonaws.com/rstudio-ide-build/${current_container.flavor}/windows/${packageName}.zip -pat ${GITHUB_PAT} -file package\\win32\\build\\${packageName}.zip -version ${rstudioVersionMajor}.${rstudioVersionMinor}.${rstudioVersionPatch}${rstudioVersionSuffix}")
                      println stdout
                    }
                  }
                  if (current_container.flavor == "desktop") {
                    stage('upload debug symbols') {
                      // convert the PDB symbols to breakpad format (PDB not supported by Sentry)
                      bat '''
                      cd package\\win32\\build
                        FOR /F %%G IN ('dir /s /b *.pdb') DO (..\\..\\..\\dependencies\\windows\\breakpad-tools-windows\\dump_syms %%G > %%G.sym)
                      '''

                      // upload the breakpad symbols
                      withCredentials([string(credentialsId: 'ide-sentry-api-key', variable: 'SENTRY_API_KEY')]){
                        bat "cd package\\win32\\build\\src\\cpp && ..\\..\\..\\..\\..\\dependencies\\windows\\sentry-cli.exe --auth-token %SENTRY_API_KEY% upload-dif --log-level=debug --org rstudio --project ide-backend -t breakpad ."
                      }
>>>>>>> 6c1be595
                    }
                }
            }
        }

        // trigger macos build if we're in open-source repo
        if (env.JOB_NAME.startsWith('IDE/OS-Builds/open-source-pipeline')) {
          trigger_external_build('IDE/macos-electron')
        }

        parallel parallel_containers

        // Ensure we don't build automation on the branches that don't exist
        if (env.JOB_NAME.startsWith('IDE/OS-Builds/open-source-pipeline') &&
            ("${rstudioReleaseBranch}" != "release-ghost-orchid") &&
            ("${rstudioReleaseBranch}" != "v1.4-juliet-rose")) {
          trigger_external_build('IDE/qa-opensource-automation')
        }

        if (currentBuild.result == "UNSTABLE") {
          slackSend channel: params.get('SLACK_CHANNEL', '#ide-builds'), color: 'warning', message: "${messagePrefix} ${currentBuild.result}"
        } else {
          slackSend channel: params.get('SLACK_CHANNEL', '#ide-builds'), color: 'good', message: "${messagePrefix} passed (${currentBuild.result})"
        }
    }

} catch(FlowInterruptedException interrupted) {
   slackSend channel: params.get('SLACK_CHANNEL', '#ide-builds'), color: 'bad', message: "${messagePrefix} failed: ${interrupted.getCause()}"
   error("failed: ${interrupted.getCause()}")
} catch(err) {
   slackSend channel: params.get('SLACK_CHANNEL', '#ide-builds'), color: 'bad', message: "${messagePrefix} failed: ${err}"
   error("failed: ${err}")
}<|MERGE_RESOLUTION|>--- conflicted
+++ resolved
@@ -411,7 +411,6 @@
 
         // build each windows variant in parallel
         for (int i = 0; i < windows_containers.size(); i++) {
-<<<<<<< HEAD
             def index = i
             parallel_containers["${windows_containers[i].os}-${windows_containers[i].flavor}"] = {
                 def current_container = windows_containers[index]
@@ -429,7 +428,7 @@
                         docker.image(image_name).inside() {
                             timeout(time: 180, units: 'MINUTES', activity: false) {
                                 stage('dependencies') {
-                                    withCredentials([usernameColonPassword(credentialsId: 'github-rstudio-jenkins', variable: "GITHUB_LOGIN")]) {
+                                    withCredentials([usernameColonPassword(credentialsId: 'posit-jenkins', variable: "GITHUB_LOGIN")]) {
                                         bat 'cd dependencies/windows && set RSTUDIO_GITHUB_LOGIN=$GITHUB_LOGIN && set RSTUDIO_SKIP_QT=1 && install-dependencies.cmd && cd ../..'
                                     }
                                 }
@@ -458,55 +457,6 @@
                                 stage('sign') {
                                     def packageVersion = "${rstudioVersionMajor}.${rstudioVersionMinor}.${rstudioVersionPatch}${rstudioVersionSuffix}"
                                     packageVersion = packageVersion.replace('+', '-')
-=======
-          def index = i
-          parallel_containers["${windows_containers[i].os}-${windows_containers[i].flavor}"] = {
-            def current_container = windows_containers[index]
-            retry(2) {
-              node('windows') {
-                stage('prepare container') {
-                  checkout scm
-                  docker.withRegistry('https://263245908434.dkr.ecr.us-east-1.amazonaws.com', 'ecr:us-east-1:aws-build-role') {
-                    def image_tag = "${current_container.os}-${rstudioReleaseBranch}"
-                    windows_image = docker.image("jenkins/ide:" + image_tag)
-                      windows_image.pull()
-                      image_name = windows_image.imageName()
-                  }
-                }
-                docker.image(image_name).inside() {
-                  stage('dependencies') {
-                      withCredentials([usernameColonPassword(credentialsId: 'posit-jenkins', variable: "GITHUB_LOGIN")]) {
-                        bat 'cd dependencies/windows && set RSTUDIO_GITHUB_LOGIN=$GITHUB_LOGIN && set RSTUDIO_SKIP_QT=1 && install-dependencies.cmd && cd ../..'
-                    }
-                  }
-                  stage('build'){
-                    def env = "set \"RSTUDIO_VERSION_MAJOR=${rstudioVersionMajor}\" && set \"RSTUDIO_VERSION_MINOR=${rstudioVersionMinor}\" && set \"RSTUDIO_VERSION_PATCH=${rstudioVersionPatch}\" && set \"RSTUDIO_VERSION_SUFFIX=${rstudioVersionSuffix}\""
-                    bat "cd package/win32 && ${env} && set \"PACKAGE_OS=Windows\" && make-package.bat clean ${current_container.flavor} && cd ../.."
-                  }
-                  stage('tests'){
-                    try {
-                      bat 'cd package/win32/build/src/cpp && rstudio-tests.bat --scope core'
-                    }
-                    catch(err){
-                      currentBuild.result = "UNSTABLE"
-                    }
-                  }
-                  if (current_container.flavor == "electron") {
-                    stage('electron tests'){
-                      try {
-                        bat 'cd src/node/desktop && scripts\\run-unit-tests.cmd'
-                      }
-                      catch(err){
-                        currentBuild.result = "UNSTABLE"
-                      }
-                    }
-                  }
-                  stage('sign') {
-                    def packageVersion = "${rstudioVersionMajor}.${rstudioVersionMinor}.${rstudioVersionPatch}${rstudioVersionSuffix}"
-                    packageVersion = packageVersion.replace('+', '-')
-
-                    def packageName = "RStudio-${packageVersion}-RelWithDebInfo"
->>>>>>> 6c1be595
 
                                     def packageName = "RStudio-${packageVersion}-RelWithDebInfo"
 
@@ -523,7 +473,6 @@
                                     def buildDest = "s3://rstudio-ide-build/${current_container.flavor}/windows"
                                     def packageName = "RStudio-${packageVersion}"
 
-<<<<<<< HEAD
                                     // strip unhelpful suffixes from filenames
                                     bat "move package\\win32\\build\\${packageName}-RelWithDebInfo.exe package\\win32\\build\\${packageName}.exe"
                                     bat "move package\\win32\\build\\${packageName}-RelWithDebInfo.zip package\\win32\\build\\${packageName}.zip"
@@ -542,7 +491,7 @@
                                     packageVersion = packageVersion.replace('+', '-')
 
                                     def packageName = "RStudio-${packageVersion}"
-                                    withCredentials([usernamePassword(credentialsId: 'github-rstudio-jenkins', usernameVariable: 'GITHUB_USERNAME', passwordVariable: 'GITHUB_PAT')]) {
+                                    withCredentials([usernamePassword(credentialsId: 'posit-jenkins', usernameVariable: 'GITHUB_USERNAME', passwordVariable: 'GITHUB_PAT')]) {
 
                                         // derive product
                                         def product = "${current_container.flavor}"
@@ -583,51 +532,6 @@
                                 }
                             }
                         }
-=======
-                    // Explicitly assume the ide-build role in the main AWS account
-                    withAWS(role: 'ide-build') {
-                      retry(5) {
-                        bat "aws s3 cp package\\win32\\build\\${packageName}.exe ${buildDest}/${packageName}.exe"
-                        bat "aws s3 cp package\\win32\\build\\${packageName}.zip ${buildDest}/${packageName}.zip"
-                      }
-                    }
-
-                  }
-                  stage ('publish') {
-                    def packageVersion = "${rstudioVersionMajor}.${rstudioVersionMinor}.${rstudioVersionPatch}${rstudioVersionSuffix}"
-                    packageVersion = packageVersion.replace('+', '-')
-
-                    def packageName = "RStudio-${packageVersion}"
-                    withCredentials([usernamePassword(credentialsId: 'posit-jenkins', usernameVariable: 'GITHUB_USERNAME', passwordVariable: 'GITHUB_PAT')]) {
-
-                      // derive product
-                      def product = "${current_container.flavor}"
-                      if (rstudioVersionSuffix.contains("pro")) {
-                        product = "${current_container.flavor}-pro"
-                      }
-
-                      // publish the build (self installing exe)
-                      def stdout = powershell(returnStdout: true, script: ".\\docker\\jenkins\\publish-build.ps1 -build ${product}/windows -url https://s3.amazonaws.com/rstudio-ide-build/${current_container.flavor}/windows/${packageName}.exe -pat ${GITHUB_PAT} -file package\\win32\\build\\${packageName}.exe -version ${rstudioVersionMajor}.${rstudioVersionMinor}.${rstudioVersionPatch}${rstudioVersionSuffix}")
-                      println stdout
-
-                      // publish the build (installer-less zip)
-                      stdout = powershell(returnStdout: true, script: ".\\docker\\jenkins\\publish-build.ps1 -build ${product}/windows-xcopy -url https://s3.amazonaws.com/rstudio-ide-build/${current_container.flavor}/windows/${packageName}.zip -pat ${GITHUB_PAT} -file package\\win32\\build\\${packageName}.zip -version ${rstudioVersionMajor}.${rstudioVersionMinor}.${rstudioVersionPatch}${rstudioVersionSuffix}")
-                      println stdout
-                    }
-                  }
-                  if (current_container.flavor == "desktop") {
-                    stage('upload debug symbols') {
-                      // convert the PDB symbols to breakpad format (PDB not supported by Sentry)
-                      bat '''
-                      cd package\\win32\\build
-                        FOR /F %%G IN ('dir /s /b *.pdb') DO (..\\..\\..\\dependencies\\windows\\breakpad-tools-windows\\dump_syms %%G > %%G.sym)
-                      '''
-
-                      // upload the breakpad symbols
-                      withCredentials([string(credentialsId: 'ide-sentry-api-key', variable: 'SENTRY_API_KEY')]){
-                        bat "cd package\\win32\\build\\src\\cpp && ..\\..\\..\\..\\..\\dependencies\\windows\\sentry-cli.exe --auth-token %SENTRY_API_KEY% upload-dif --log-level=debug --org rstudio --project ide-backend -t breakpad ."
-                      }
->>>>>>> 6c1be595
                     }
                 }
             }
