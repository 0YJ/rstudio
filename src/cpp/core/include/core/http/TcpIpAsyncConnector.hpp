/*
 * TcpIpAsyncConnector.hpp
 *
 * Copyright (C) 2022 by Posit Software, PBC
 *
 * Unless you have received this program directly from Posit Software pursuant
 * to the terms of a commercial license agreement with Posit Software, then
 * this program is licensed to you under the terms of version 3 of the
 * GNU Affero General Public License. This program is distributed WITHOUT
 * ANY EXPRESS OR IMPLIED WARRANTY, INCLUDING THOSE OF NON-INFRINGEMENT,
 * MERCHANTABILITY OR FITNESS FOR A PARTICULAR PURPOSE. Please refer to the
 * AGPL (http://www.gnu.org/licenses/agpl-3.0.txt) for more details.
 *
 */

#ifndef CORE_HTTP_TCP_IP_ASYNC_CONNECTOR_HPP
#define CORE_HTTP_TCP_IP_ASYNC_CONNECTOR_HPP

#include <boost/function.hpp>
#include <boost/shared_ptr.hpp>
#include <boost/enable_shared_from_this.hpp>

#include <boost/asio/deadline_timer.hpp>
#include <boost/asio/ip/tcp.hpp>
#include <boost/asio/placeholders.hpp>

#include <core/http/TcpIpSocketUtils.hpp>
#include <core/Thread.hpp>

// special version of unexpected exception handler which makes
// sure to call the user's ErrorHandler
#define CATCH_UNEXPECTED_ASYNC_CONNECTOR_EXCEPTION \
   catch(const std::exception& e) \
   { \
      handleUnexpectedError(std::string("Unexpected exception: ") + \
                            e.what(), ERROR_LOCATION);  \
   } \
   catch(...) \
   { \
      handleUnexpectedError("Unknown exception", ERROR_LOCATION); \
   }

namespace rstudio {
namespace core {
namespace http {  

class TcpIpAsyncConnector :
      public boost::enable_shared_from_this<TcpIpAsyncConnector>,
      boost::noncopyable
{
public:
   typedef boost::function<void()> ConnectedHandler;
   typedef boost::function<void(const core::Error&)> ErrorHandler;

public:
   TcpIpAsyncConnector(boost::asio::io_service& ioService,
                       boost::asio::ip::tcp::socket* pSocket)
     : service_(ioService),
       pSocket_(pSocket),
       resolver_(ioService),
       isConnected_(false),
       hasFailed_(false)
   {
   }

public:
   void connect(const std::string& address,
                const std::string& port,
                const ConnectedHandler& connectedHandler,
                const ErrorHandler& errorHandler,
                const boost::posix_time::time_duration& timeout =
                   boost::posix_time::time_duration(boost::posix_time::pos_infin))
   {
      // save handlers
      connectedHandler_ = connectedHandler;
      errorHandler_ = errorHandler;

      address_ = address;
      port_ = port;

      if (!timeout.is_special())
      {
         // start a timer that will cancel any outstanding asynchronous operations
         // when it elapses if the connection operation has not succeeded
         pConnectionTimer_.reset(new boost::asio::deadline_timer(service_, timeout));
         pConnectionTimer_->async_wait(boost::bind(&TcpIpAsyncConnector::onConnectionTimeout,
                                                   TcpIpAsyncConnector::shared_from_this(),
                                                   boost::asio::placeholders::error));
      }

      // start an async resolve
      boost::asio::ip::tcp::resolver::query query(address, port);
      resolver_.async_resolve(
            query,
            boost::bind(&TcpIpAsyncConnector::handleResolve,
                        TcpIpAsyncConnector::shared_from_this(),
                        boost::asio::placeholders::error,
                        boost::asio::placeholders::iterator));
   }

private:

   void onConnectionTimeout(const boost::system::error_code& ec)
   {
      try
      {
         if (ec == boost::system::errc::operation_canceled)
            return;

         LOCK_MUTEX(mutex_)
         {
            if (isConnected_ || hasFailed_)
               return;

<<<<<<< HEAD
            LOG_DEBUG_MESSAGE("In onConnectionTimeout - cancelling socket connection");
=======
            LOG_DEBUG_MESSAGE("In onConnectionTimeout - cancelling socket connection to: " + address_ + ":" + port_);
>>>>>>> 6c1be595

            // timer has elapsed and the socket is still not connected
            // cancel any outstanding async operations
            resolver_.cancel();
            // avoid throwing an exception by checking for an open socket first
            if (pSocket_->is_open())
               pSocket_->cancel();
            else
<<<<<<< HEAD
               LOG_ERROR_MESSAGE("Socket is already closed in onConnectionTimeout");
=======
               LOG_ERROR_MESSAGE("Socket to: " + address_ + ":" + port_ + " is already closed in onConnectionTimeout");
>>>>>>> 6c1be595

            // invoke error handler since the connection has failed
            handleError(systemError(boost::system::errc::timed_out, ERROR_LOCATION));
         }
         END_LOCK_MUTEX
      }
      CATCH_UNEXPECTED_ASYNC_CONNECTOR_EXCEPTION
   }

   void handleResolve(
         const boost::system::error_code& ec,
         boost::asio::ip::tcp::resolver::iterator endpoint_iterator)
   {
      if (ec == boost::asio::error::operation_aborted)
         return;

      LOCK_MUTEX(mutex_)
      {
         if (hasFailed_)
            return;

         try
         {
            if (!ec)
            {
               // work-around - in some rare instances, we've seen that Boost will still
               // return us an empty endpoint_iterator, even when successful, which is
               // contrary to the documentation
               if (endpoint_iterator == boost::asio::ip::tcp::resolver::iterator())
               {
                  handleErrorCode(boost::system::error_code(boost::system::errc::io_error,
                                                            boost::system::system_category()),
                                  ERROR_LOCATION);
                  return;
               }

               // try endpoints until we successfully connect with one
               boost::asio::ip::tcp::endpoint endpoint = *endpoint_iterator;
               pSocket_->async_connect(
                  endpoint,
                  boost::bind(&TcpIpAsyncConnector::handleConnect,
                              TcpIpAsyncConnector::shared_from_this(),
                              boost::asio::placeholders::error,
                              ++endpoint_iterator));
            }
            else
            {
               handleErrorCode(ec, ERROR_LOCATION);
            }
         }
         CATCH_UNEXPECTED_ASYNC_CONNECTOR_EXCEPTION
      }
      END_LOCK_MUTEX
   }

   void handleConnect(
         const boost::system::error_code& ec,
         boost::asio::ip::tcp::resolver::iterator endpoint_iterator)
   {
      if (ec == boost::asio::error::operation_aborted)
         return;

      LOCK_MUTEX(mutex_)
      {
         if (hasFailed_)
            return;

         try
         {
            if (!ec)
            {
               isConnected_ = true;

               if (pConnectionTimer_)
                  pConnectionTimer_->cancel();

               if (connectedHandler_)
                  connectedHandler_();
            }
            else if (endpoint_iterator !=
                     boost::asio::ip::tcp::resolver::iterator())
            {
               // try next endpoint
               pSocket_->close();
               boost::asio::ip::tcp::endpoint endpoint = *endpoint_iterator;
               pSocket_->async_connect(
                  endpoint,
                  boost::bind(&TcpIpAsyncConnector::handleConnect,
                              TcpIpAsyncConnector::shared_from_this(),
                              boost::asio::placeholders::error,
                              ++endpoint_iterator));
            }
            else
            {
               handleErrorCode(ec, ERROR_LOCATION);
            }
         }
         CATCH_UNEXPECTED_ASYNC_CONNECTOR_EXCEPTION
      }
      END_LOCK_MUTEX
   }

   void handleError(const Error& error)
   {
      hasFailed_ = true;

      if (errorHandler_)
         errorHandler_(error);
   }

   void handleErrorCode(const boost::system::error_code& ec,
                        const ErrorLocation& location)
   {
      if (pConnectionTimer_)
         pConnectionTimer_->cancel();

      handleError(Error(ec, location));
   }

   void handleUnexpectedError(const std::string& description,
                              const ErrorLocation& location)
   {
      if (pConnectionTimer_)
         pConnectionTimer_->cancel();

      Error error = systemError(boost::system::errc::state_not_recoverable,
                                description,
                                location);
      handleError(error);
   }

private:
   boost::asio::io_service& service_;
   boost::asio::ip::tcp::socket* pSocket_;
   boost::asio::ip::tcp::resolver resolver_;
   ConnectedHandler connectedHandler_;
   ErrorHandler errorHandler_;

   std::string address_;
   std::string port_;

   bool isConnected_;
   bool hasFailed_;
   boost::mutex mutex_;
   boost::shared_ptr<boost::asio::deadline_timer> pConnectionTimer_;
};

} // namespace http
} // namespace core
} // namespace rstudio

#endif // CORE_HTTP_TCP_IP_ASYNC_CONNECTOR_HPP<|MERGE_RESOLUTION|>--- conflicted
+++ resolved
@@ -112,11 +112,7 @@
             if (isConnected_ || hasFailed_)
                return;
 
-<<<<<<< HEAD
-            LOG_DEBUG_MESSAGE("In onConnectionTimeout - cancelling socket connection");
-=======
             LOG_DEBUG_MESSAGE("In onConnectionTimeout - cancelling socket connection to: " + address_ + ":" + port_);
->>>>>>> 6c1be595
 
             // timer has elapsed and the socket is still not connected
             // cancel any outstanding async operations
@@ -125,11 +121,7 @@
             if (pSocket_->is_open())
                pSocket_->cancel();
             else
-<<<<<<< HEAD
-               LOG_ERROR_MESSAGE("Socket is already closed in onConnectionTimeout");
-=======
                LOG_ERROR_MESSAGE("Socket to: " + address_ + ":" + port_ + " is already closed in onConnectionTimeout");
->>>>>>> 6c1be595
 
             // invoke error handler since the connection has failed
             handleError(systemError(boost::system::errc::timed_out, ERROR_LOCATION));
