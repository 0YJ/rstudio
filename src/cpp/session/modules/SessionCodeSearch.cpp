--- conflicted
+++ resolved
@@ -2313,24 +2313,6 @@
    return pathResultsSEXP(paths, moreAvailable);
 }
 
-<<<<<<< HEAD
-SEXP rs_listInferredPackages(SEXP documentIdSEXP)
-{
-   std::string documentId = r::sexp::asString(documentIdSEXP);
-   boost::shared_ptr<core::r_util::RSourceIndex> index = rSourceIndex().get(documentId);
-   
-   if (index == NULL)
-   {
-      LOG_ERROR_MESSAGE("No index for document '" + documentId + "'");
-      return R_NilValue;
-   }
-   
-   std::set<std::string> pkgs = index->getInferredPackages();
-   
-   r::sexp::Protect protect;
-   return r::sexp::create(pkgs, &protect);
-   
-=======
 SEXP rs_viewFunction(SEXP functionSEXP, SEXP nameSEXP, SEXP namespaceSEXP) 
 {
    json::Object func = createFunctionDefinition(
@@ -2340,7 +2322,24 @@
    ClientEvent viewEvent(client_events::kViewFunction, func);
    module_context::enqueClientEvent(viewEvent);
    return R_NilValue;
->>>>>>> 643edfb8
+}
+
+SEXP rs_listInferredPackages(SEXP documentIdSEXP)
+{
+   std::string documentId = r::sexp::asString(documentIdSEXP);
+   boost::shared_ptr<core::r_util::RSourceIndex> index = rSourceIndex().get(documentId);
+   
+   if (index == NULL)
+   {
+      LOG_ERROR_MESSAGE("No index for document '" + documentId + "'");
+      return R_NilValue;
+   }
+   
+   std::set<std::string> pkgs = index->getInferredPackages();
+   
+   r::sexp::Protect protect;
+   return r::sexp::create(pkgs, &protect);
+   
 }
 
 } // anonymous namespace
