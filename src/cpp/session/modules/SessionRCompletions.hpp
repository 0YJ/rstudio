/*
 * SessionRCompletions.hpp
 *
 * Copyright (C) 2014 by RStudio, Inc.
 *
 * Unless you have received this program directly from RStudio pursuant
 * to the terms of a commercial license agreement with RStudio, then
 * this program is licensed to you under the terms of version 3 of the
 * GNU Affero General Public License. This program is distributed WITHOUT
 * ANY EXPRESS OR IMPLIED WARRANTY, INCLUDING THOSE OF NON-INFRINGEMENT,
 * MERCHANTABILITY OR FITNESS FOR A PARTICULAR PURPOSE. Please refer to the
 * AGPL (http://www.gnu.org/licenses/agpl-3.0.txt) for more details.
 *
 */

#ifndef SESSION_R_COMPLETIONS_HPP
#define SESSION_R_COMPLETIONS_HPP

<<<<<<< HEAD
#include <string>

=======
namespace rstudio {
>>>>>>> 41b8cc23
namespace core {
class Error;
}
}

<<<<<<< HEAD
namespace rsession {
=======
namespace rstudio {
namespace session {
>>>>>>> 41b8cc23
namespace modules {
namespace r_completions {

core::Error initialize();

std::string finishExpression(const std::string& expression);

} // namespace r_completions
} // namespace modules
} // namespace session
} // namespace rstudio

#endif // SESSION_R_COMPLETIONS_HPP
<|MERGE_RESOLUTION|>--- conflicted
+++ resolved
@@ -16,23 +16,14 @@
 #ifndef SESSION_R_COMPLETIONS_HPP
 #define SESSION_R_COMPLETIONS_HPP
 
-<<<<<<< HEAD
-#include <string>
-
-=======
 namespace rstudio {
->>>>>>> 41b8cc23
 namespace core {
 class Error;
 }
 }
 
-<<<<<<< HEAD
-namespace rsession {
-=======
 namespace rstudio {
 namespace session {
->>>>>>> 41b8cc23
 namespace modules {
 namespace r_completions {
 
