{
    "$id": "https://rstudio.com/rstudio.preferences.json",
    "$schema": "http://json-schema.org/draft-07/schema#",
    "title": "RStudio User Preferences",
    "type": "object",
    "properties": {
        "run_rprofile_on_resume": {
            "type": "boolean",
            "default": false,
            "title": "Run .Rprofile on resume",
            "description": "Whether to run .Rprofile again after resuming a suspended R session."
        },
        "save_workspace": {
            "type": "string",
            "enum": ["always", "never", "ask"],
            "default": "ask",
            "title": "Save workspace on quit",
            "description": "Whether to save the workspace to an .Rdata file after the R session ends."
        },
        "load_workspace": {
            "type": "boolean",
            "default": true,
            "title": "Load workspace on start",
            "description": "Whether to load the workspace when the R session begins."
        },
        "initial_working_directory": {
            "type": "string",
            "default": "",
            "title": "Initial working directory",
            "description": "The initial working directory for new R sessions."
        },
        "cran_mirror": {
            "type": "object",
            "properties": {
                "name": {
                    "type": "string",
                    "description": "The name of the default CRAN mirror."
                },
                "host": {
                    "type": "string",
                    "description": "The host of the default CRAN mirror."
                },
                "url": {
                    "type": "string",
                    "description": "The URL of the default CRAN mirror."
                },
                "repos": {
                    "type": "string",
                    "description": "The secondary CRAN mirror."
                },
                "country": {
                    "type": "string",
                    "description": "The country of the default CRAN mirror."
                },
                "secondary": {
                    "type": "string",
                    "description": "A pipe-separated list of secondary repositories."
                }
            },
            "description": "The CRAN mirror to use.",
            "default": {
                "name": "Global (CDN)",
                "host": "RStudio",
                "url": "https://cran.rstudio.com/",
                "repos": "",
                "country": "us",
                "secondary": ""
            }
        },
        "bioconductor_mirror_name": {
            "type": "string",
            "default": "Seattle (USA)",
            "description": "The name of the default Bioconductor mirror."
        },
        "bioconductor_mirror_url": {
            "type": "string",
            "default": "http://www.bioconductor.org",
            "description": "The URL of the default Bioconductor mirror."
        },
        "always_save_history": {
            "type": "boolean",
            "default": true,
            "title": "Save R console history",
            "description": "Whether to always save the R console history."
        },
        "remove_history_duplicates": {
            "type": "boolean",
            "default": false,
            "title": "Remove duplicates from console history",
            "description": "Whether to remove duplicate entries from the R console history."
        },
        "show_last_dot_value": {
            "type": "boolean",
            "default": false,
            "title": "Show .Last.value in Environment pane",
            "description": "Show the result of the last expression (.Last.value) in the Environment pane."
        },
        "line_ending_conversion": {
            "type": "string",
            "enum": ["default", "windows", "posix", "native", "passthrough"],
            "default": "native",
            "title": "Line ending format",
            "description": "The line ending format to use when saving files."
        },
        "use_newlines_in_makefiles": {
            "type": "boolean",
            "default": true,
            "title": "Use newlines in Makefiles",
            "description": "Whether to use newlines when saving Makefiles."
        },
        "windows_terminal_shell": {
            "type": "string",
            "enum": ["default", "win-git-bash", "win-wsl-bash", "win-cmd", "win-ps", "ps-core", "custom", "none"],
            "default": "default",
            "description": "The terminal shell to use on Windows."
        },
        "posix_terminal_shell": {
            "type": "string",
            "enum": ["default", "bash", "zsh", "custom", "none"],
            "default": "default",
            "description": "The terminal shell to use on POSIX operating systems (MacOS and Linux)."
        },
        "custom_shell_command": {
            "type": "string",
            "default": "",
            "description": "The fully qualified path to the custom shell command to use in the Terminal tab."
        },
        "custom_shell_options": {
            "type": "string",
            "default": "",
            "description": "The command-line options to pass to the custom shell command."
        },
        "show_line_numbers": {
            "type": "boolean",
            "default": true,
            "title": "Show line numbers in editor",
            "description": "Show line numbers in RStudio's code editor."
        },
        "relative_line_numbers": {
            "type": "boolean",
            "default": false,
            "title": "Use relative line numbers in editor",
            "description": "Show relative, rather than absolute, line numbers in RStudio's code editor."
        },
        "highlight_selected_word": {
            "type": "boolean",
            "default": true,
            "title": "Highlight selected word in editor",
            "description": "Highlight the selected word in RStudio's code editor."
        },
        "highlight_selected_line": {
            "type": "boolean",
            "default": false,
            "title": "Highlight selected line in editor",
            "description": "Highlight the selected line in RStudio's code editor."
        },
        "panes": {
            "type": "object",
            "properties": {
                "quadrants": {
                    "type": "array",
                    "description": "Allocation of panes to quadrants.",
                    "items": {
                        "type": "string",
                        "enum": ["Source", "Console", "TabSet1", "TabSet2", "HiddenTabSet"]
                    }
                },
                "tabSet1": {
                    "type": "array",
                    "description": "The panes included in the first tabset.",
                    "items": {
                        "type": "string"
                    }
                },
                "tabSet2": {
                    "type": "array",
                    "description": "The panes included in the second tabset.",
                    "items": {
                        "type": "string"
                    }
                },
                "hiddenTabSet": {
                    "type": "array",
                    "description": "The panes hidden from the user.",
                    "items": {
                        "type": "string"
                    }
                },
                "console_left_on_top": {
                    "type": "boolean",
                    "description": "Whether the console is on top when it is on the left side of the workbench."
                },
                "console_right_on_top": {
                    "type": "boolean",
                    "description": "Whether the console is on top when it is on the right side of the workbench."
                },
                "additional_source_columns": {
                   "type": "integer",
                   "default": 0,
                   "description": "The number of columns of full source columns."
                }
            },
            "default": {
                "quadrants": [
                    "Source",
                    "Console",
                    "TabSet1",
                    "TabSet2",
                    "HiddenTabSet"],
                "tabSet1": ["Environment", "History", "Connections", "Build", "VCS", "Tutorial", "Presentation"],
                "tabSet2": ["Files", "Plots", "Packages", "Help", "Viewer", "Presentations"],
                "hiddenTabSet": [],
                "console_left_on_top": false,
                "console_right_on_top": true,
                "additional_source_columns": 0
            },
            "description": "Layout of panes in the RStudio workbench."
        },
        "allow_source_columns": {
            "type": "boolean",
            "default": true,
            "title": "Allow source columns",
            "description": "Whether to enable the ability to add source columns to display."
        },
        "use_spaces_for_tab": {
            "type": "boolean",
            "default": true,
            "title": "Insert spaces for Tab",
            "description": "Whether to insert spaces when pressing the Tab key."
        },
        "num_spaces_for_tab": {
            "type": "integer",
            "default": 2,
            "title": "Number of spaces for Tab",
            "description": "The number of spaces to insert when pressing the Tab key."
        },
        "auto_detect_indentation": {
            "type": "boolean",
            "default": false,
            "title": "Auto-detect indentation in files",
            "description": "Whether to automatically detect indentation settings from file contents."
        },
        "show_margin": {
            "type": "boolean",
            "default": true,
            "title": "Show margin in editor",
            "description": "Whether to show the margin guide in the RStudio code editor."
        },
        "blinking_cursor": {
            "type": "boolean",
            "default": true,
            "title": "Use a blinking cursor",
            "description": "Whether to flash the cursor off and on."
        },
        "margin_column": {
            "type": "integer",
            "default": 80,
            "title": "Margin column",
            "description": "The number of columns of text after which the margin is shown."
        },
        "show_invisibles": {
            "type": "boolean",
            "default": false,
            "title": "Show invisible characters in editor",
            "description": "Whether to show invisible characters, such as spaces and tabs, in the RStudio code editor."
        },
        "indent_guides": {
            "type": "string",
            "enum": ["none", "gray", "rainbowlines", "rainbowfills"],
            "enumReadable": ["None", "Gray lines", "Rainbow lines", "Rainbow fills"],
            "default": "none",
            "title": "Indentation guides",
            "description": "Style for indentation guides in the RStudio code editor."
        },
        "continue_comments_on_newline": {
            "type": "boolean",
            "default": false,
            "title": "Continue comments after adding new line",
            "description": "Whether to continue comments (by inserting the comment character) after adding a new line."
        },
        "highlight_web_link": {
            "type": "boolean",
            "default": true,
            "title": "Whether web links in comments are clickable",
            "description": "Whether web links in comments are clickable."
        },
        "editor_keybindings": {
            "type": "string",
            "enum": ["default", "vim", "emacs", "sublime"],
            "enumReadable": ["Default", "Vim", "Emacs", "Sublime Text"],
            "default": "default",
            "title": "Keybinding set for editor",
            "description": "The keybindings to use in the RStudio code editor."
        },
        "insert_matching": {
            "type": "boolean",
            "default": true,
            "title": "Auto-insert matching parentheses and brackets",
            "description": "Whether to insert matching pairs, such as () and [], when the first is typed."
        },
        "insert_spaces_around_equals": {
            "type": "boolean",
            "default": true,
            "title": "Insert spaces around = in R code",
            "description": "Whether to insert spaces around the equals sign in R code."
        },
        "insert_parens_after_function_completion": {
            "type": "boolean",
            "default": true,
            "title": "Insert parentheses after functions",
            "description": "Whether to insert parentheses after function completions."
        },
        "tab_multiline_completion": {
            "type": "boolean",
            "default": false,
            "title": "Complete multi-line statements with Tab",
            "description": "Whether to attempt completion of multiple-line statements when pressing Tab."
        },
        "tab_completion": {
            "type": "boolean",
            "default": true,
            "title": "Use Tab to trigger autocompletion",
            "description": "Whether to attempt completion of statements when pressing Tab."
        },
        "show_help_tooltip_on_idle": {
            "type": "boolean",
            "default": false,
            "title": "Show function help tooltips on idle",
            "description": "Whether to show help tooltips for functions when the cursor has not been recently moved."
        },
        "surround_selection": {
            "type": "string",
            "enum": ["never", "quotes", "quotes_and_brackets"],
            "enumReadable": ["Never", "Quotes", "Quotes & Brackets"],
            "default": "quotes_and_brackets",
            "title": "Surround selections with",
            "description": "Which kinds of delimiters can be used to surround the current selection."
        },
        "enable_snippets": {
            "type": "boolean",
            "default": true,
            "title": "Enable code snippets",
            "description": "Whether to enable code snippets in the RStudio code editor."
        },
        "code_completion": {
            "type": "string",
            "enum": ["always", "never", "triggered", "manual"],
            "enumReadable": ["Automatically", "Never", "When triggered ($, ::)", "Manually (tab)"],
            "default": "always",
            "title": "Use code completion for R",
            "description": "When to use auto-completion for R code in the RStudio code editor."
        },
        "code_completion_other": {
            "type": "string",
            "enum": ["always", "triggered", "manual"],
            "enumReadable": ["Automatically", "When triggered", "Manually (ctrl+space)"],
            "default": "always",
            "title": "Use code completion for other languages",
            "description": "When to use auto-completion for other languages (such as JavaScript and SQL) in the RStudio code editor."
        },
        "console_code_completion": {
            "type": "boolean",
            "default": true,
            "title": "Use code completion in the R console",
            "description": "Whether to always use code completion in the R console."
        },
        "code_completion_delay": {
            "type": "integer",
            "default": 250,
            "title": "Delay before completing code (ms)",
            "description": "The number of milliseconds to wait before offering code suggestions."
        },
        "code_completion_characters": {
            "type": "integer",
            "default": 3,
            "title": "Number of characters for code completion",
            "description": "The number of characters in a symbol that can be entered before completions are offered."
        },
        "show_function_signature_tooltips": {
            "type": "boolean",
            "default": true,
            "title": "Show function signature tooltips",
            "description": "Whether to show function signature tooltips during autocompletion."
        },
        "show_diagnostics_r": {
            "type": "boolean",
            "default": true,
            "title": "Show diagnostics in R code",
            "description": "Whether to show diagnostic messages (such as syntax and usage errors) for R code as you type."
        },
        "show_diagnostics_cpp": {
            "type": "boolean",
            "default": true,
            "title": "Show diagnostics in C++ code",
            "description": "Whether to show diagnostic messages for C++ code as you type."
        },
        "show_diagnostics_yaml": {
            "type": "boolean",
            "default": true,
            "title": "Show diagnostics in YAML code",
            "description": "Whether to show diagnostic messages for YAML code as you type."
        },
        "show_diagnostics_other": {
            "type": "boolean",
            "default": false,
            "title": "Show diagnostics in other languages",
            "description": "Whether to show diagnostic messages for other types of code (not R, C++, or YAML)."
        },
        "style_diagnostics": {
            "type": "boolean",
            "default": false,
            "title": "Show style diagnostics for R code",
            "description": "Whether to show style diagnostics (suggestions for improving R code style)"
        },
        "diagnostics_on_save": {
            "type": "boolean",
            "default": true,
            "title": "Check code for problems when saving",
            "description": "Whether to check code for problems after saving it."
        },
        "background_diagnostics": {
            "type": "boolean",
            "default": true,
            "title": "Run R code diagnostics in the background",
            "description": "Whether to run code diagnostics in the background, as you type."
        },
        "background_diagnostics_delay_ms": {
            "type": "integer",
            "default": 2000,
            "title": "Run R code diagnostics after (ms)",
            "description": "The number of milliseconds to delay before running code diagnostics in the background."
        },
        "diagnostics_in_r_function_calls": {
            "type": "boolean",
            "default": true,
            "title": "Run diagnostics on R function calls",
            "description": "Whether to run diagnostics in R function calls."
        },
        "check_arguments_to_r_function_calls": {
            "type": "boolean",
            "default": false,
            "title": "Check arguments to R function calls",
            "description": "Whether to check arguments to R function calls."
        },
        "check_unexpected_assignment_in_function_call": {
            "type": "boolean",
            "default": false,
            "title": "Check for unexpected assignments",
            "description": "Whether to check for unexpected variable assignments inside R function calls."
        },
        "warn_if_no_such_variable_in_scope": {
            "type": "boolean",
            "default": false,
            "title": "Warn when R variable used but not defined",
            "description": "Whether to generate a warning if a variable is used without being defined in the current scope."
        },
        "warn_variable_defined_but_not_used": {
            "type": "boolean",
            "default": false,
            "title": "Warn when R variable defined but not used",
            "description": "Whether to generate a warning if a variable is defined without being used in the current scope"
        },
        "auto_discover_package_dependencies": {
            "type": "boolean",
            "default": true,
            "title": "Detect missing R packages in the editor",
            "description": "Whether to automatically discover and offer to install missing R package dependencies."
        },
        "auto_append_newline": {
            "type": "boolean",
            "default": false,
            "title": "Ensure files end with a newline when saving",
            "description": "Whether to ensure that source files end with a newline character."
        },
        "strip_trailing_whitespace": {
            "type": "boolean",
            "default": false,
            "title": "Strip trailing whitespace when saving",
            "description": "Whether to strip trailing whitespace from each line when saving."
        },
        "restore_source_document_cursor_position": {
            "type": "boolean",
            "default": true,
            "title": "Restore cursor position when reopening files",
            "description": "Whether to save the position of the cursor when a file is closed, restore it when the file is opened."
        },
        "reindent_on_paste": {
            "type": "boolean",
            "default": true,
            "title": "Re-indent code when pasting",
            "description": "Whether to automatically re-indent code when it's pasted into RStudio."
        },
        "vertically_align_arguments_indent": {
            "type": "boolean",
            "default": true,
            "title": "Vertically align function arguments",
            "description": "Whether to vertically align arguments to R function calls during automatic indentation."
        },
        "soft_wrap_r_files": {
            "type": "boolean",
            "default": false,
            "title": "Soft-wrap R source files",
            "description": "Whether to soft-wrap R source files, wrapping the text for display without inserting newline characters."
        },
        "soft_wrap_rmd_files": {
            "type": "boolean",
            "default": true,
            "title": "Soft-wrap R Markdown files",
            "description": "Whether to soft-wrap R Markdown files (and similar types such as R HTML and R Notebooks)"
        },
        "focus_console_after_exec": {
            "type": "boolean",
            "default": false,
            "title": "Focus console after executing R code",
            "description": "Whether to focus the R console after executing an R command from a script."
        },
        "fold_style": {
            "type": "string",
            "enum": ["begin-only", "begin-and-end"],
            "enumReadable": ["Start Only", "Start and End"],
            "default": "begin-and-end",
            "title": "Fold style in editor",
            "description": "The style of folding to use."
        },
        "save_before_sourcing": {
            "type": "boolean",
            "default": true,
            "title": "Save R scripts before sourcing",
            "description": "Whether to automatically save scripts before executing them."
        },
        "syntax_color_console": {
            "type": "boolean",
            "default": false,
            "title": "Syntax highlighting in R console",
            "description": "Whether to use syntax highlighting in the R console."
        },
        "highlight_console_errors": {
            "type": "boolean",
            "default": true,
            "title": "Different color for error output in R console",
            "description": "Whether to display error, warning, and message output in a different color."
        },
        "scroll_past_end_of_document": {
            "type": "boolean",
            "default": false,
            "title": "Scroll past end of file",
            "description": "Whether to allow scrolling past the end of a file."
        },
        "highlight_r_function_calls": {
            "type": "boolean",
            "default": false,
            "title": "Highlight R function calls",
            "description": "Whether to highlight R function calls in the code editor."
        },
        "color_preview": {
            "type": "boolean", 
            "default": true, 
            "title": "Enable preview of named and hexadecimal colors", 
            "description": "Whether to show preview for named and hexadecimal colors."
        },
        "rainbow_parentheses": {
            "type": "boolean",
            "default": false,
            "title": "Use rainbow parentheses",
            "description": "Whether to highlight parentheses in a variety of colors."
        },
        "console_line_length_limit": {
            "type": "integer",
            "default": 1000,
            "title": "Maximum characters per line in R console",
            "description": "The maximum number of characters to display in a single line in the R console."
        },
        "console_max_lines": {
            "type": "integer",
            "default": 1000,
            "title": "Maximum lines in R console",
            "description": "The maximum number of console actions to store and display in the console scrollback buffer."
        },
        "ansi_console_mode": {
            "type": "string",
            "enum": ["off", "on", "strip"],
            "default": "on",
            "title": "ANSI escape codes in R console",
            "description": "How to treat ANSI escape codes in the console."
        },
        "limit_visible_console": {
            "type": "boolean",
            "default": false,
            "title": "Limit visible console output",
            "description": "Whether to only show a limited window of the total console output"
        },
        "show_inline_toolbar_for_r_code_chunks": {
            "type": "boolean",
            "default": true,
            "title": "Show toolbar on R Markdown chunks",
            "description": "Whether to show a toolbar on code chunks in R Markdown documents."
        },
        "highlight_code_chunks": {
            "type": "boolean",
            "default": true,
            "title": "Highlight code chunks in R Markdown files",
            "description": "Whether to highlight code chunks in R Markdown documents with a different background color."
        },
        "save_files_before_build": {
            "type": "boolean",
            "default": false,
            "title": "Save files before building",
            "description": "Whether to save all open, unsaved files before building the project."
        },
        "font_size_points": {
            "type": "number",
            "default": 10.0,
            "title": "Editor font size (points)",
            "description": "The default editor font size, in points."
        },
        "help_font_size_points": {
            "type": "number",
            "default": 10.0,
            "title": "Help panel font size (points)",
            "description": "The help panel font size, in points."
        },
        "editor_theme": {
            "type": "string",
            "default": "Textmate (default)",
            "title": "Theme",
            "description": "The name of the color theme to apply to the text editor in RStudio."
        },
        "server_editor_font_enabled": {
            "type": "boolean",
            "default": false,
            "title": "Enable editor fonts on RStudio Server",
            "description": "Whether to use a custom editor font in RStudio Server."
        },
        "server_editor_font": {
            "type": "string",
            "default": "",
            "title": "Editor font",
            "description": "The name of the fixed-width editor font to use with RStudio Server."
        },
        "default_encoding": {
            "type": "string",
            "default": "",
            "title": "Default character encoding",
            "description": "The default character encoding to use when saving files."
        },
        "toolbar_visible": {
            "type": "boolean",
            "default": true,
            "title": "Show top toolbar",
            "description": "Whether to show the toolbar at the top of the RStudio workbench."
        },
        "default_project_location": {
            "type": "string",
            "default": "",
            "title": "Default new project location",
            "description": "The directory path under which to place new projects by default."
        },
        "source_with_echo": {
            "type": "boolean",
            "default": false,
            "title": "Source with echo by default",
            "description": "Whether to echo R code when sourcing it."
        },
        "default_sweave_engine": {
            "type": "string",
            "default": "Sweave",
            "title": "Default Sweave engine",
            "description": "The default engine to use when processing Sweave documents."
        },
        "default_latex_program": {
            "type": "string",
            "default": "pdfLaTeX",
            "title": "Default LaTeX program",
            "description": "The default program to use when processing LaTeX documents."
        },
        "use_roxygen": {
            "type": "boolean",
            "default": false,
            "title": "Use Roxygen for documentation",
            "description": "Whether to use Roxygen for documentation."
        },
        "use_dataimport": {
            "type": "boolean",
            "default": true,
            "title": "Enable data import",
            "description": "Whether to use RStudio's data import feature."
        },
        "pdf_previewer": {
            "type": "string",
            "enum": ["none", "default", "rstudio", "desktop-synctex", "system"],
            "default": "default",
            "title": "PDF previewer",
            "description": "The program to use to preview PDF files after generation."
        },
        "always_enable_rnw_concordance": {
            "type": "boolean",
            "default": true,
            "title": "Enable Rnw concordance",
            "description": "Whether to always enable the concordance for RNW files."
        },
        "insert_numbered_latex_sections": {
            "type": "boolean",
            "default": false,
            "title": "Insert numbered LaTeX sections",
            "description": "Whether to insert numbered sections in LaTeX."
        },
        "spelling_dictionary_language": {
            "type": "string",
            "default": "en_US",
            "title": "Spelling dictionary language",
            "description": "The language of the spelling dictionary to use for spell checking."
        },
        "spelling_custom_dictionaries": {
            "type": "array",
            "default": [],
            "title": "Custom spelling dictionaries",
            "description": "The list of custom dictionaries to use when spell checking."
        },
        "document_load_lint_delay": {
            "type": "integer",
            "default": 5000,
            "title": "Lint document after load (ms)",
            "description": "The number of milliseconds to wait before linting a document after it is loaded."
        },
        "ignore_uppercase_words": {
            "type": "boolean",
            "default": true,
            "title": "Ignore uppercase words in spell check",
            "description": "Whether to ignore words in uppercase when spell checking."
        },
        "ignore_words_with_numbers": {
            "type": "boolean",
            "default": true,
            "title": "Ignore words with numbers in spell check",
            "description": "Whether to ignore words with numbers in them when spell checking."
        },
        "real_time_spellchecking": {
            "type": "boolean",
            "default": true,
            "title": "Use real-time spellchecking",
            "description": "Whether to enable real-time spellchecking by default."
        },
        "navigate_to_build_error": {
            "type": "boolean",
            "default": true,
            "title": "Navigate to build errors",
            "description": "Whether to navigate to build errors."
        },
        "packages_pane_enabled": {
            "type": "boolean",
            "default": true,
            "title": "Enable the Packages pane",
            "description": "Whether to enable RStudio's Packages pane."
        },
        "cpp_template": {
            "type": "string",
            "default": "Rcpp",
            "title": "C++ template",
            "description": "C++ template."
        },
        "restore_source_documents": {
            "type": "boolean",
            "default": true,
            "title": "Restore last opened documents on startup",
            "description": "Whether to restore the last opened source documents when RStudio starts up."
        },
        "handle_errors_in_user_code_only": {
            "type": "boolean",
            "default": true,
            "title": "Handle errors only when user code present",
            "description": "Whether to handle errors only when user code is on the stack."
        },
        "auto_expand_error_tracebacks": {
            "type": "boolean",
            "default": false,
            "title": "Auto-expand error tracebacks",
            "description": "Whether to automatically expand tracebacks when an error occurs."
        },
        "check_for_updates": {
            "type": "boolean",
            "default": true,
            "title": "Check for new version at startup",
            "description": "Whether to check for new versions of RStudio when RStudio starts."
        },
        "show_internal_functions": {
            "type": "boolean",
            "default": false,
            "title": "Show internal functions when debugging",
            "description": "Whether to show functions without source references in the Traceback pane while debugging."
        },
        "shiny_viewer_type": {
            "type": "string",
            "enum": ["user", "none", "pane", "window", "browser"],
            "default": "window",
            "title": "Run Shiny applications in",
            "description": "Where to display Shiny applications when they are run."
        },
        "shiny_background_jobs": {
            "type": "boolean",
            "default": false,
            "title": "Run Shiny applications in the background",
            "description": "Whether to run Shiny applications as background jobs."
        },
        "plumber_viewer_type": {
            "type": "string",
            "enum": ["user", "none", "pane", "window", "browser"],
            "default": "window",
            "title": "Run Plumber APIs in",
            "description": "Where to display Shiny applications when they are run."
        },
        "document_author": {
            "type": "string",
            "default": "",
            "title": "Document author",
            "description": "The default name to use as the document author when creating new documents."
        },
        "rmd_auto_date": {
            "type": "boolean",
            "default": false,
            "title": "Use current date when rendering document",
            "description": "Use current date when rendering document"
        },
        "rmd_preferred_template_path": {
            "type": "string",
            "default": "",
            "title": "Path to preferred R Markdown template",
            "description": "The path to the preferred R Markdown template."
        },
        "rmd_viewer_type": {
            "type": "string",
            "enum": ["window", "pane", "none"],
            "default": "window",
            "title": "Display R Markdown documents in",
            "description": "Where to display R Markdown documents when they have completed rendering."
        },
        "show_publish_diagnostics": {
            "type": "boolean",
            "default": false,
            "title": "Show diagnostic info when publishing",
            "description": "Whether to show verbose diagnostic information when publishing content."
        },
        "publish_check_certificates": {
            "type": "boolean",
            "default": true,
            "title": "Check SSL certificates when publishing",
            "description": "Whether to check remote server SSL certificates when publishing content."
        },
        "use_publish_ca_bundle": {
            "type": "boolean",
            "default": false,
            "title": "Use custom CA bundle when publishing",
            "description": "Whether to use a custom certificate authority (CA) bundle when publishing content."
        },
        "publish_ca_bundle": {
            "type": "string",
            "default": "",
            "title": "Path to custom CA bundle for publishing",
            "description": "The path to the custom certificate authority (CA) bundle to use when publishing content."
        },
        "rmd_chunk_output_inline": {
            "type": "boolean",
            "default": true,
            "title": "Show chunk output inline in all documents",
            "description": "Whether to show chunk output inline for ordinary R Markdown documents."
        },
        "show_doc_outline_rmd": {
            "type": "boolean",
            "default": false,
            "title": "Open document outline by default",
            "description": "Whether to show the document outline by default when opening R Markdown documents."
        },
        "auto_run_setup_chunk": {
            "type": "boolean",
            "default": true,
            "title": "Automatically run Setup chunk when needed",
            "description": "Whether to automatically run an R Markdown document's Setup chunk before running other chunks."
        },
        "hide_console_on_chunk_execute": {
            "type": "boolean",
            "default": true,
            "title": "Hide console when running R Markdown chunks",
            "description": "Whether to hide the R console when executing inline R Markdown chunks."
        },
        "execution_behavior": {
            "type": "string",
            "enum": ["line", "statement", "paragraph"],
            "enumReadable": ["Current line", "Multi-line R statement", "Multiple consecutive R lines"],
            "default": "statement",
            "title": "Unit of R code execution",
            "description": "The unit of R code to execute when the Execute command is invoked."
        },
        "show_terminal_tab": {
            "type": "boolean",
            "default": true,
            "title": "Show the Terminal tab",
            "description": "Whether to show the Terminal tab."
        },
        "terminal_local_echo": {
            "type": "boolean",
            "default": true,
            "title": "Use local echo in the Terminal",
            "description": "Whether to use local echo in the Terminal."
        },
        "terminal_websockets": {
            "type": "boolean",
            "default": true,
            "title": "Use websockets in the Terminal",
            "description": "Whether to use websockets to communicate with the shell in the Terminal tab."
        },
        "terminal_close_behavior": {
            "type": "string",
            "enum": ["always", "clean", "never"],
            "default": "always",
            "title": "Close Terminal pane after shell exit",
            "description": "Whether to close the terminal pane after the shell exits."
        },
        "terminal_track_environment": {
            "type": "boolean",
            "default": true,
            "title": "Save and restore system environment in Terminal tab",
            "description": "Whether to track and save changes to system environment variables in the Terminal."
        },
        "terminal_bell_style": {
            "type": "string",
            "enum": ["none", "sound"],
            "default": "sound",
            "title": "Terminal bell style",
            "description": "Terminal bell style"
        },
        "terminal_renderer": {
            "type": "string",
            "enum": ["canvas", "dom"],
            "default": "canvas",
            "title": "Terminal tab rendering engine",
            "description": "Terminal rendering engine: canvas is faster, dom may be needed for some browsers or graphics cards"
        },
        "terminal_weblinks": {
            "type": "boolean",
            "default": true,
            "title": "Make links in Terminal clickable",
            "description": "Whether web links displayed in the Terminal tab are made clickable."
        },
       "show_rmd_render_command": {
            "type": "boolean",
            "default": false,
            "title": "Show R Markdown render command",
            "description": "Whether to print the render command use to knit R Markdown documents in the R Markdown tab."
        },
        "enable_text_drag": {
            "type": "boolean",
            "default": true,
            "title": "Enable dragging text in code editor",
            "description": "Whether to enable moving text on the editing surface by clicking and dragging it."
        },
        "show_hidden_files": {
            "type": "boolean",
            "default": false,
            "title": "Show hidden files in Files pane",
            "description": "Whether to show hidden files in the Files pane."
        },
        "always_shown_files": {
            "type": "array",
            "description": "List of file names (case sensitive) that are always shown in the Files Pane, regardless of whether hidden files are shown",
            "title": "Files always shown in the Files Pane",
            "items": {
                "type": "string"
            },
            "default": [
                ".build.yml",
                ".gitlab-ci.yml",
                ".travis.yml"
            ]
        },
        "always_shown_extensions": {
            "type": "array",
            "description": "List of file extensions (beginning with ., not case sensitive) that are always shown in the Files Pane, regardless of whether hidden files are shown",
            "title": "Extensions always shown in the Files Pane",
            "items": {
                "type": "string"
            },
            "default": [
                ".circleci",
                ".gitattributes",
                ".github",
                ".gitignore",
                ".httr-oauth",
                ".lintr",
                ".quartoignore",
                ".r",
                ".rbuildignore",
                ".rdata"   ,
                ".renvignore",
                ".renviron",
                ".rhistory",
                ".rprofile",
                ".ruserdata"
            ]
        },
        "sort_file_names_naturally": {
            "type": "boolean",
            "default": true,
            "title": "Sort file names naturally in Files pane",
            "description": "Whether to sort file names naturally, so that e.g., file10.R comes after file9.R"
        },
        "sync_files_pane_working_dir": {
            "type": "boolean",
            "default": false,
            "title": "Synchronize the Files pane with the current working directory",
            "description": "Whether to change the directory in the Files pane automatically when the working directory in R changes."
        },
        "jobs_tab_visibility": {
            "type": "string",
            "enum": ["closed", "shown", "default"],
            "default": "default",
            "title": "Jobs tab visibility",
            "description": "The visibility of the Jobs tab."
        },
        "show_launcher_jobs_tab": {
            "type": "boolean",
            "default": true,
            "description": "Whether to show the Workbench Jobs tab in RStudio Pro and RStudio Workbench."
        },
        "launcher_jobs_sort": {
            "type": "string",
            "enum": ["recorded", "state"],
            "default": "recorded",
            "description": "How to sort jobs in the Workbench Jobs tab in RStudio Pro and RStudio Workbench."
        },
        "busy_detection": {
            "type": "string",
            "enum": ["always", "never", "list"],
            "default": "always",
            "description": "How to detect busy status in the Terminal."
        },
        "busy_exclusion_list": {
            "type": "array",
            "default": ["tmux", "screen"],
            "description": "A list of apps that should not be considered busy in the Terminal."
        },
        "knit_working_dir": {
            "type": "string",
            "enum": ["default", "current", "project"],
            "default": "default",
            "title": "Working directory for knitting",
            "description": "The working directory to use when knitting R Markdown documents."
        },
        "doc_outline_show": {
            "type": "string",
            "enum": ["sections_only", "sections_and_chunks", "all"],
            "default": "sections_only",
            "title": "Show in Document Outline",
            "description": "Which objects to show in the document outline pane."
        },
        "latex_preview_on_cursor_idle": {
            "type": "string",
            "enum": ["never", "inline_only", "always"],
            "default": "always",
            "title": "Preview LaTeX equations on idle",
            "description": "When to preview LaTeX mathematical equations when cursor has not moved recently."
        },
        "wrap_tab_navigation": {
            "type": "boolean",
            "default": true,
            "title": "Wrap around when going to previous/next tab",
            "description": "Whether to wrap around when going to the previous or next editor tab."
        },
        "global_theme": {
            "type": "string",
            "default": "default",
            "enum": ["default", "alternate"],
            "title": "Global theme",
            "description": "The theme to use for the main RStudio user interface."
        },
        "git_diff_ignore_whitespace": {
            "type": "boolean",
            "default": false,
            "title": "Ignore whitespace in VCS diffs",
            "description": "Whether to ignore whitespace when generating diffs of version controlled files."
        },
        "console_double_click_select": {
            "type": "boolean",
            "default": false,
            "title": "Double click to select in the Console",
            "description": "Whether double-clicking should select a word in the Console pane."
        },
        "console_suspend_blocked_notice": {
            "type": "boolean",
            "default": true,
            "title": "Warn when automatic session suspension is paused",
            "description": "Whether the 'Auto Suspension Blocked' icon should appear in the R Console toolbar."
        },
        "console_suspend_blocked_notice_delay": {
            "type": "integer",
            "default": 5,
            "title": "Number of seconds to delay warning",
            "description": "How long to wait before warning that automatic session suspension has been paused. Higher values for less frequent notices."
        },
        "new_proj_git_init": {
            "type": "boolean",
            "default": false,
            "title": "Create a Git repo in new projects",
            "description": "Whether a git repo should be initialized inside new projects by default."
        },
        "new_proj_use_renv": {
            "type": "boolean",
            "default": false,
            "title": "Create an renv environment in new projects",
            "description": "Whether an renv environment should be created inside new projects by default."
        },
        "root_document": {
            "type": "string",
            "default": "",
            "title": "Root document for PDF compilation",
            "description": "The root document to use when compiling PDF documents."
        },
        "show_user_home_page": {
            "type": "string",
            "enum": ["always", "never", "sessions"],
            "default": "sessions",
            "title": "Show user home page in RStudio Workbench",
            "description": "When to show the server home page in RStudio Workbench."
        },
        "reuse_sessions_for_project_links": {
            "type": "boolean",
            "default": false,
            "description": "Whether to reuse sessions when opening projects in RStudio Workbench."
        },
        "vcs_enabled": {
            "type": "boolean",
            "default": true,
            "title": "Enable version control if available",
            "description": "Whether to enable RStudio's version control system interface."
        },
        "vcs_autorefresh": {
            "type": "boolean",
            "default": true,
            "title": "Auto-refresh state from version control",
            "description": "Automatically refresh VCS status?"
        },
        "git_exe_path": {
            "type": "string",
            "default": "",
            "title": "Path to Git executable",
            "description": "The path to the Git executable to use."
        },
        "svn_exe_path": {
            "type": "string",
            "default": "",
            "title": "Path to Subversion executable",
            "description": "The path to the Subversion executable to use."
        },
        "terminal_path": {
            "type": "string",
            "default": "",
            "description": "The path to the terminal executable to use."
        },
        "rsa_key_path": {
            "type": "string",
            "default": "",
            "description": "The path to the SSH key file to use."
        },
        "ssh_key_type": {
            "type": "string",
            "enum": ["ed25519", "rsa"],
            "enumReadable": ["ED25519", "RSA"],
            "default": "ed25519",
            "description": "The encryption type to use for the SSH key file."
        },
        "use_devtools": {
            "type": "boolean",
            "default": true,
            "title": "Use the devtools R package if available",
            "description": "Whether to use the devtools R package."
        },
        "clean_before_install": {
            "type": "boolean",
            "default": true,
            "title": "Always use --preclean when installing package",
            "description": "Always use --preclean when installing package."
        },
        "use_internet2": {
            "type": "boolean",
            "default": true,
            "description": "Whether to use Internet2 for networking on R for Windows."
        },
        "use_secure_download": {
            "type": "boolean",
            "default": true,
            "title": "Download R packages securely",
            "description": "Whether to use secure downloads when fetching R packages."
        },
        "cleanup_after_r_cmd_check": {
            "type": "boolean",
            "default": true,
            "title": "Clean up temporary files after R CMD CHECK",
            "description": "Whether to clean up temporary files after running R CMD CHECK."
        },
        "view_dir_after_r_cmd_check": {
            "type": "boolean",
            "default": false,
            "title": "View directory after R CMD CHECK",
            "description": "Whether to view the directory after running R CMD CHECK."
        },
        "hide_object_files": {
            "type": "boolean",
            "default": true,
            "title": "Hide object files in the Files pane",
            "description": "Whether to hide object files in the Files pane."
        },
        "restore_last_project": {
            "type": "boolean",
            "default": true,
            "title": "Restore last project when starting RStudio",
            "description": "Whether to restore the last project when starting RStudio."
        },
        "project_safe_startup_seconds": {
            "type": "integer",
            "default": 30,
            "title": "Number of seconds for safe project startup",
            "description": "The number of seconds after which a project is deemed to have successfully started."
        },
        "use_tinytex": {
            "type": "boolean",
            "default": false,
            "title": "Use tinytex to compile .tex files",
            "description": "Use tinytex to compile .tex files."
        },
        "clean_texi2dvi_output": {
            "type": "boolean",
            "default": true,
            "title": "Clean output after running Texi2Dvi",
            "description": "Whether to clean output after running Texi2Dvi."
        },
        "latex_shell_escape": {
            "type": "boolean",
            "default": false,
            "title": "Shell escape LaTeX documents",
            "description": "Whether to enable shell escaping with LaTeX documents."
        },
        "restore_project_r_version": {
            "type": "boolean",
            "default": true,
            "title": "Restore project R version in RStudio Pro and RStudio Workbench",
            "description": "Whether to restore the last version of R used by the project in RStudio Pro and RStudio Workbench."
        },
        "clang_verbose": {
            "type": "integer",
            "default": 0,
            "title": "Clang verbosity level (0 - 2)",
            "description": "The verbosity level to use with Clang (0 - 2)"
        },
        "submit_crash_reports": {
            "type": "boolean",
            "default": true,
            "title": "Submit crash reports to RStudio",
            "description": "Whether to automatically submit crash reports to RStudio."
        },
        "default_r_version": {
            "type": "object",
            "properties": {
                "version": {
                    "type": "string",
                    "description": "The R version."
                },
                "r_home": {
                    "type": "string",
                    "description": "The home directory (R_HOME) for the R installation."
                },
                "label": {
                    "type": "string",
                    "description": "A free-form label for describing the R version."
                },
                "module": {
                    "type": "string",
                    "description": "The name of the environment module to load."
                }
            },
            "description": "The R version to use by default."
        },
        "data_viewer_max_columns": {
            "type": "integer",
            "default": 50,
            "title": "Maximum number of columns in data viewer",
            "description": "The maximum number of columns to show at once in the data viewer."
        },
        "data_viewer_max_cell_size": {
            "type": "integer",
            "default": 50,
            "title": "Maximum number of character in data viewer cells",
            "description": "The maximum number of characters to show in a data viewer cell."
        },
        "enable_screen_reader": {
            "type": "boolean",
            "default": false,
            "title": "Enable support for screen readers in RStudio Server",
            "description": "Support accessibility aids such as screen readers (RStudio Server)."
        },
        "typing_status_delay_ms": {
            "type": "integer",
            "default": 2000,
            "title": "Seconds to wait before updating ARIA live region",
            "description": "Number of milliseconds to wait after last keystroke before updating live region."
        },
        "reduced_motion": {
            "type": "boolean",
            "default": false,
            "title": "Reduced animation/motion mode",
            "description": "Reduce use of animations in the user interface."
        },
        "tab_key_move_focus": {
            "type": "boolean",
            "default": false,
            "title": "Tab key always moves focus",
            "description": "Tab key moves focus out of text editing controls instead of inserting tabs."
        },
        "find_panel_legacy_tab_sequence": {
            "type": "boolean",
            "default": false,
            "title": "Tab key moves focus directly from find text to replace text in find panel",
            "description": "In source editor find panel, tab key moves focus directly from find text to replace text."
        },
        "show_focus_rectangles": {
            "type": "boolean",
            "default": true,
            "title": "Always show focus outlines",
            "description": "Control with keyboard focus displays a visual focus indicator."
        },
        "show_panel_focus_rectangle": {
            "type": "boolean",
            "default": false,
            "title": "Show focus outline around focused panel",
            "description": "Show which panel contains keyboard focus."
        },
        "auto_save_on_idle": {
            "type": "string",
            "enum": ["commit", "backup", "none"],
            "enumReadable": ["Save and write changes", "Backup unsaved changes", "Do nothing"],
            "default": "backup",
            "title": "Autosave mode on idle",
            "description": "How to deal with changes to documents on idle."
        },
        "auto_save_idle_ms": {
            "type": "integer",
            "default": 1000,
            "title": "Idle period for document autosave (ms)",
            "description": "The idle period, in milliseconds, after which documents should be auto-saved."
        },
        "auto_save_on_blur": {
            "type": "boolean",
            "default": false,
            "title": "Save documents when editor loses input focus",
            "description": "Whether to automatically save when the editor loses focus."
        },
        "terminal_initial_directory": {
            "type": "string",
            "enum": ["project", "current", "home"],
            "default": "project",
            "title": "Initial working directory for new terminals",
            "description": "Initial directory for new terminals."
        },
        "full_project_path_in_window_title": {
            "type": "boolean",
            "default": false,
            "title": "Show full path to project in RStudio Desktop windows",
            "description": "Whether to show the full path to project in desktop window title."
        },
        "visual_markdown_editing_is_default": {
            "type": "boolean",
            "default": false,
            "title": "Use visual editing by default for new markdown documents",
            "description": "Whether to enable visual editing by default for new markdown documents"
        },
        "visual_markdown_editing_list_spacing": {
            "type": "string",
            "enum": ["tight", "spaced"],
            "default": "spaced",
            "title": "Default list spacing in visual markdown editing mode",
            "description": "Default spacing for lists created in the visual editor"
        },
        "visual_markdown_editing_wrap": {
            "type": "string",
            "enum": ["none", "column", "sentence"],
            "default": "none",
            "title": "Wrap text in visual markdown editing mode",
            "description": "Whether to automatically wrap text when writing markdown"
        },
        "visual_markdown_editing_wrap_at_column": {
            "type": "integer",
            "default": 72,
            "title": "Wrap column for visual markdown editing mode",
            "description": "The column to wrap text at when writing markdown"
        },
        "visual_markdown_editing_references_location": {
            "type": "string",
            "enum": ["block", "section", "document"],
            "default": "block",
            "title": "Place visual markdown footnotes in",
            "description": "Placement of footnotes within markdown output."
        },
        "visual_markdown_editing_canonical": {
            "type": "boolean",
            "default": false,
            "title": "Write canonical visual mode markdown in source mode",
            "description": "Whether to write canonical visual mode markdown when saving from source mode."
        },
        "visual_markdown_editing_max_content_width": {
            "type": "integer",
            "default": 700,
            "title": "Max content width for visual markdown editor (px)",
            "description": "Maximum content width for visual editing mode, in pixels"
        },
        "visual_markdown_editing_show_doc_outline": {
            "type": "boolean",
            "default": true,
            "title": "Show document outline in visual markdown editing mode",
            "description": "Whether to show the document outline by default when opening R Markdown documents in visual mode."
        },
        "visual_markdown_editing_show_margin": {
            "type": "boolean",
            "default": false,
            "title": "Show margin in visual mode code blocks",
            "description": "Whether to show the margin guide in the visual mode code blocks."
        },
        "visual_markdown_code_editor_line_numbers": {
            "type": "boolean",
            "default": false,
            "title": "Show line numbers in visual mode code blocks",
            "description": "Whether to show line numbers in the code editors used in visual mode"
        },
        "visual_markdown_editing_font_size_points": {
            "type": "integer",
            "default": 0,
            "title": "Font size for visual editing mode",
            "description": "The default visual editing mode font size, in points"
        },
        "visual_markdown_code_editor": {
            "type": "string",
            "enum": ["ace", "codemirror"],
            "default": "ace",
            "title": "Editor for code chunks in visual editing mode",
            "description": "The name of the editor to use to provide code editing in visual mode"
        },
        "zotero_libraries": {
            "type": "array",
            "default": ["My Library"],
            "title": "Zotero libraries",
            "description": "Zotero libraries to insert citations from."
        },
        "emoji_skintone" : {
          "type": "string",
          "enum": ["(None)", "(Default)", "Light", "Medium-Light", "Medium", "Medium-Dark", "Dark"],
          "default": "(None)",
          "description": "Preferred emoji skintone"
        },
        "disabled_aria_live_announcements": {
            "type": "array",
            "items": {
                "type": "string"
            },
            "default": [],
            "title": "Disabled aria-live announcements",
            "description": "List of aria-live announcements to disable."
        },
        "screenreader_console_announce_limit": {
            "type": "integer",
            "default": 25,
            "title": "Maximum number of console lines to announce",
            "description": "Maximum number of lines of console output announced after a command."
        },
        "file_monitor_ignored_components": {
            "type": "array",
            "items": {
                "type": "string"
            },
            "default": [],
            "title": "List of path components ignored by file monitor",
            "description": "List of path components; file monitor will ignore paths containing one or more of these components."
        },
        "install_pkg_deps_individually": {
            "type": "boolean",
            "default": true,
            "title": "Install R package dependencies one at a time",
            "description": "Whether to install R package dependencies one at a time."
        },
        "graphics_backend": {
            "type": "string",
            "enum": ["default", "cairo", "cairo-png", "quartz", "windows", "ragg"],
            "default": "default",
            "title": "R graphics backend",
            "description": "R graphics backend."
        },
        "graphics_antialiasing": {
            "type": "string",
            "enum": ["default", "none", "gray", "subpixel"],
            "default": "default",
            "title": "R graphics antialiasing method",
            "description": "Type of anti-aliasing to be used for generated R plots."
        },
        "browser_fixed_width_fonts": {
            "type": "array",
            "description": "List of fixed-width fonts to check for browser support.",
            "title": "Fixed-width font list for RStudio Server",
            "items": {
                "type": "string"
            },
            "default": [
                "Andale Mono",
                "Bitstream Vera Sans Mono",
                "Cascadia Code",
                "Consolas",
                "Courier New",
                "Courier",
                "DejaVu Sans Mono",
                "Droid Sans Mono",
                "Fira Code",
                "Hack",
                "IBM Plex Mono",
                "Inconsolata",
                "JetBrains Mono",
                "Lucida Console",
                "Lucida Sans Typewriter",
                "Menlo",
                "Monaco",
                "Monoid",
                "Operator Mono",
                "Pragmata",
                "SF Mono",
                "Source Code Pro",
                "Vera Sans Mono",
                "Victor Mono",
                "Ubuntu Mono"
            ]
        },
        "python_type": {
            "description": "The Python type.",
            "type": "string",
            "default": ""
        },
        "python_version": {
            "description": "The Python version.",
            "type": "string",
            "default": ""
        },
        "python_path": {
            "description": "The path to the default Python interpreter.",
            "type": "string",
            "default": ""
        },
		"save_retry_timeout": {
            "type": "integer",
            "default": 15,
            "title": "Save Retry Timeout",
            "description": "The maximum amount of seconds of retry for save operations."
        },
        "insert_native_pipe_operator": {
            "description": "Whether the Insert Pipe Operator command should use the native R pipe operator, |>",
            "title": "Use R's native pipe operator, |>",
            "type": "boolean",
            "default": false
        },
        "command_palette_mru": {
            "description": "Whether to keep track of recently used commands in the Command Palette",
            "title": "Remember recently used items in Command Palette",
            "type": "boolean",
            "default": true
        },
        "show_memory_usage": {
            "description": "Whether to compute and show memory usage in the Environment Pane",
            "title": "Show memory usage in Environment Pane",
            "type": "boolean",
            "default": true
        },
        "memory_query_interval_seconds": {
            "description": "How many seconds to wait between automatic requeries of memory statistics (0 to disable)",
            "title": "Interval for requerying memory stats (seconds)",
            "type": "integer",
            "default": 10
        },
        "terminal_python_integration": {
            "description": "Enable Python terminal hooks. When enabled, the RStudio-configured version of Python will be placed on the PATH.",
            "title": "Enable terminal Python integration",
            "type": "boolean",
            "default": true
        },
        "session_protocol_debug": {
            "description": "Enable session protocol debug logging showing all session requests and events",
            "title": "Session protocol debug logging",
            "type": "boolean",
            "default": false
        },
        "python_project_environment_automatic_activate": {
            "description": "When enabled, if the active project contains a Python virtual environment, then RStudio will automatically activate this environment on startup.",
            "title": "Automatically activate project Python environments",
            "type": "boolean",
            "default": true
        },
        "check_null_external_pointers": {
            "description": "When enabled, RStudio will detect R objects containing null external pointers when building the Environment pane, and avoid introspecting their contents further.",
            "title": "Check values in the Environment pane for null external pointers",
            "type": "boolean",
            "default": false
        },
         "ui_language": {
            "type": "string",
            "enum": ["en", "fr"],
            "default": "en",
            "title": "User Interface Language:",
            "description": "The IDE's user-interface language."
        },
<<<<<<< HEAD
        "autohide_menubar": {
            "type": "boolean",
            "default": "false",
            "title": "Auto hide menu bar",
            "description": "Hide desktop menu bar until Alt key is pressed."
=======
        "native_file_dialogs": {
            "description": "Whether RStudio Desktop will use the operating system's native File and Message dialog boxes.",
            "title": "Use native file and message dialog boxes",
            "type": "boolean",
            "default": true
        },
        "discard_pending_console_input_on_error": {
            "description": "When enabled, any pending console input will be discarded when an (uncaught) R error occurs.",
            "title": "Discard pending console input on error",
            "type": "boolean",
            "default": true
        },
        "editor_scroll_multiplier": {
            "description": "An integer value, 1-200, to set the editor scroll multiplier. The higher the value, the faster the scrolling.",
            "title": "Editor scroll speed sensitivity",
            "type": "integer",
            "default": 100
        },
        "text_rendering": {
            "title": "Text rendering",
            "description": "Control how text is rendered within the IDE surface.",
            "type": "string",
            "enum": ["auto", "geometricPrecision"],
            "default": "auto"
>>>>>>> eb1f6847
        }
    }
}<|MERGE_RESOLUTION|>--- conflicted
+++ resolved
@@ -1607,13 +1607,12 @@
             "title": "User Interface Language:",
             "description": "The IDE's user-interface language."
         },
-<<<<<<< HEAD
         "autohide_menubar": {
             "type": "boolean",
             "default": "false",
             "title": "Auto hide menu bar",
             "description": "Hide desktop menu bar until Alt key is pressed."
-=======
+        },
         "native_file_dialogs": {
             "description": "Whether RStudio Desktop will use the operating system's native File and Message dialog boxes.",
             "title": "Use native file and message dialog boxes",
@@ -1638,7 +1637,6 @@
             "type": "string",
             "enum": ["auto", "geometricPrecision"],
             "default": "auto"
->>>>>>> eb1f6847
         }
     }
 }