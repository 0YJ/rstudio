--- conflicted
+++ resolved
@@ -202,11 +202,7 @@
                     "TabSet2",
                     "HiddenTabSet"],
                 "tabSet1": ["Environment", "History", "Connections", "Build", "VCS", "Tutorial", "Presentation"],
-<<<<<<< HEAD
-                "tabSet2": ["Files", "Plots", "Packages", "Help", "Viewer"],
-=======
                 "tabSet2": ["Files", "Plots", "Packages", "Help", "Viewer", "Presentations"],
->>>>>>> 8b934181
                 "hiddenTabSet": [],
                 "console_left_on_top": false,
                 "console_right_on_top": true,
@@ -390,11 +386,17 @@
             "title": "Show diagnostics in C++ code",
             "description": "Whether to show diagnostic messages for C++ code as you type."
         },
+        "show_diagnostics_yaml": {
+            "type": "boolean",
+            "default": true,
+            "title": "Show diagnostics in YAML code",
+            "description": "Whether to show diagnostic messages for YAML code as you type."
+        },
         "show_diagnostics_other": {
             "type": "boolean",
             "default": false,
             "title": "Show diagnostics in other languages",
-            "description": "Whether to show diagnostic messages for other types of code (not R or C++)."
+            "description": "Whether to show diagnostic messages for other types of code (not R, C++, or YAML)."
         },
         "style_diagnostics": {
             "type": "boolean",
@@ -996,6 +998,12 @@
             "title": "Sort file names naturally in Files pane",
             "description": "Whether to sort file names naturally, so that e.g., file10.R comes after file9.R"
         },
+        "sync_files_pane_working_dir": {
+            "type": "boolean",
+            "default": false,
+            "title": "Synchronize the Files pane with the current working directory",
+            "description": "Whether to change the directory in the Files pane automatically when the working directory in R changes."
+        },
         "jobs_tab_visibility": {
             "type": "string",
             "enum": ["closed", "shown", "default"],
@@ -1016,14 +1024,14 @@
         },
         "busy_detection": {
             "type": "string",
-            "enum": ["always", "never", "whitelist"],
+            "enum": ["always", "never", "list"],
             "default": "always",
             "description": "How to detect busy status in the Terminal."
         },
-        "busy_whitelist": {
+        "busy_exclusion_list": {
             "type": "array",
             "default": ["tmux", "screen"],
-            "description": "A whitelist of apps that should not be considered busy in the Terminal."
+            "description": "A list of apps that should not be considered busy in the Terminal."
         },
         "knit_working_dir": {
             "type": "string",
@@ -1055,7 +1063,7 @@
         "global_theme": {
             "type": "string",
             "default": "default",
-            "enum": ["classic", "default", "alternate"],
+            "enum": ["default", "alternate"],
             "title": "Global theme",
             "description": "The theme to use for the main RStudio user interface."
         },
@@ -1071,11 +1079,29 @@
             "title": "Double click to select in the Console",
             "description": "Whether double-clicking should select a word in the Console pane."
         },
+        "console_suspend_blocked_notice": {
+            "type": "boolean",
+            "default": true,
+            "title": "Warn when automatic session suspension is paused",
+            "description": "Whether the 'Auto Suspension Blocked' icon should appear in the R Console toolbar."
+        },
+        "console_suspend_blocked_notice_delay": {
+            "type": "integer",
+            "default": 5,
+            "title": "Number of seconds to delay warning",
+            "description": "How long to wait before warning that automatic session suspension has been paused. Higher values for less frequent notices."
+        },
         "new_proj_git_init": {
             "type": "boolean",
             "default": false,
             "title": "Create a Git repo in new projects",
             "description": "Whether a git repo should be initialized inside new projects by default."
+        },
+        "new_proj_use_renv": {
+            "type": "boolean",
+            "default": false,
+            "title": "Create an renv environment in new projects",
+            "description": "Whether an renv environment should be created inside new projects by default."
         },
         "root_document": {
             "type": "string",
@@ -1226,6 +1252,10 @@
                 "label": {
                     "type": "string",
                     "description": "A free-form label for describing the R version."
+                },
+                "module": {
+                    "type": "string",
+                    "description": "The name of the environment module to load."
                 }
             },
             "description": "The R version to use by default."
@@ -1367,6 +1397,12 @@
             "default": false,
             "title": "Show margin in visual mode code blocks",
             "description": "Whether to show the margin guide in the visual mode code blocks."
+        },
+        "visual_markdown_code_editor_line_numbers": {
+            "type": "boolean",
+            "default": false,
+            "title": "Show line numbers in visual mode code blocks",
+            "description": "Whether to show line numbers in the code editors used in visual mode"
         },
         "visual_markdown_editing_font_size_points": {
             "type": "integer",
@@ -1516,6 +1552,37 @@
             "title": "Interval for requerying memory stats (seconds)",
             "type": "integer",
             "default": 10
+        },
+        "terminal_python_integration": {
+            "description": "Enable Python terminal hooks. When enabled, the RStudio-configured version of Python will be placed on the PATH.",
+            "title": "Enable terminal Python integration",
+            "type": "boolean",
+            "default": true
+        },
+        "session_protocol_debug": {
+            "description": "Enable session protocol debug logging showing all session requests and events",
+            "title": "Session protocol debug logging",
+            "type": "boolean",
+            "default": false
+        },
+        "python_project_environment_automatic_activate": {
+            "description": "When enabled, if the active project contains a Python virtual environment, then RStudio will automatically activate this environment on startup.",
+            "title": "Automatically activate project Python environments",
+            "type": "boolean",
+            "default": true
+        },
+        "check_null_external_pointers": {
+            "description": "When enabled, RStudio will detect R objects containing null external pointers when building the Environment pane, and avoid introspecting their contents further.",
+            "title": "Check values in the Environment pane for null external pointers",
+            "type": "boolean",
+            "default": false
+        },
+         "quarto_enabled": {
+            "type": "string",
+            "enum": ["auto", "enabled", "disabled", "hidden"],
+            "default": "auto",
+            "title": "Enble Quarto features",
+            "description": "Enable IDE features for the Quarto publishing system."
         }
     }
 }