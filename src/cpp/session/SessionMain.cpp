--- conflicted
+++ resolved
@@ -3130,10 +3130,7 @@
            
       // ensure we aren't being started as a low (priviliged) account
       if (serverMode &&
-<<<<<<< HEAD
-=======
           !options.verifyInstallation() &&
->>>>>>> 37d0ad46
           core::system::currentUserIsPrivilleged(options.authMinimumUserId()))
       {
          Error error = systemError(boost::system::errc::permission_denied,
