--- conflicted
+++ resolved
@@ -25,12 +25,8 @@
 #define kRVersionSettings              "rversion-settings"
 #define kDefaultRVersion               "defaultRVersion"
 #define kDefaultRVersionHome           "defaultRVersionHome"
-<<<<<<< HEAD
-#define kRestoreProjectRVersionFlag    "restoreProjectRVersion"
-=======
 #define kDefaultRVersionLabel          "defaultRVersionLabel"
 #define kRestoreProjectRVersion        "restoreProjectRVersion"
->>>>>>> 7ba3f45b
 #define kRVersionSuffix                "-RVersion"
 #define kRVersionHomeSuffix            "-RVersionHome"
 #define kRVersionLabelSuffix           "-RVersionLabel"
