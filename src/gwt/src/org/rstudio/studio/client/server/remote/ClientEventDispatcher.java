--- conflicted
+++ resolved
@@ -851,27 +851,25 @@
             ChunkExecStateChangedEvent.Data data = event.getData();
             eventBus_.fireEvent(new ChunkExecStateChangedEvent(data));
          }
-<<<<<<< HEAD
+         else if (type.equals(ClientEvent.NavigateShinyFrame))
+         {
+            ShinyFrameNavigatedEvent.Data data = event.getData();
+            eventBus_.fireEvent(new ShinyFrameNavigatedEvent(data));
+         }
+         else if (type.equals(ClientEvent.UpdateNewConnectionDialog))
+         {
+            NewConnectionDialogUpdatedEvent.Data data = event.getData();
+            eventBus_.fireEvent(new NewConnectionDialogUpdatedEvent(data));
+         }
          else if (type.equals(ClientEvent.ProjectTemplateRegistryUpdated))
          {
             ProjectTemplateRegistry data = event.getData();
             eventBus_.fireEvent(new ProjectTemplateRegistryUpdatedEvent(data));
-=======
-         else if (type.equals(ClientEvent.NavigateShinyFrame))
-         {
-            ShinyFrameNavigatedEvent.Data data = event.getData();
-            eventBus_.fireEvent(new ShinyFrameNavigatedEvent(data));
-         }
-         else if (type.equals(ClientEvent.UpdateNewConnectionDialog))
-         {
-            NewConnectionDialogUpdatedEvent.Data data = event.getData();
-            eventBus_.fireEvent(new NewConnectionDialogUpdatedEvent(data));
          }
          else if (type.equals(ClientEvent.TerminalBusy))
          {
             TerminalBusyEvent.Data data = event.getData();
             eventBus_.fireEvent(new TerminalBusyEvent(data));
->>>>>>> f2b015d9
          }
          else
          {
