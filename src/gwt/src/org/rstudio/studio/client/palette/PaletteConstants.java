/*
 * DataViewerConstants.java
 *
 * Copyright (C) 2022 by RStudio, PBC
 *
 * Unless you have received this program directly from RStudio pursuant
 * to the terms of a commercial license agreement with RStudio, then
 * this program is licensed to you under the terms of version 3 of the
 * GNU Affero General Public License. This program is distributed WITHOUT
 * ANY EXPRESS OR IMPLIED WARRANTY, INCLUDING THOSE OF NON-INFRINGEMENT,
 * MERCHANTABILITY OR FITNESS FOR A PARTICULAR PURPOSE. Please refer to the
 * AGPL (http://www.gnu.org/licenses/agpl-3.0.txt) for more details.
 *
 */

package org.rstudio.studio.client.palette;

import com.google.gwt.i18n.client.Messages;

public interface PaletteConstants extends Messages {

    /**
     * Translate "Command Not Available".
     *
     * @return the translated value
     */
    @DefaultMessage("Command Not Available")
    @Key("commandNotAvailableCaption")
    String commandNotAvailableCaption();

    /**
     * Translate "The command ''{0}'' is not currently available.".
     *
     * @return the translated value
     */
    @DefaultMessage("The command ''{0}'' is not currently available.")
    @Key("commandNotAvailableMessage")
    String commandNotAvailableMessage(String commandLabel);

    /**
     * Translate "Command Disabled".
     *
     * @return the translated value
     */
    @DefaultMessage("Command Disabled")
    @Key("commandDisabledCaption")
    String commandDisabledCaption();

    /**
     * Translate "The command ''{0}'' cannot be used right now. It may be unavailable in this project, file, or view.".
     *
     * @return the translated value
     */
    @DefaultMessage("The command ''{0}'' cannot be used right now. It may be unavailable in this project, file, or view.")
    @Key("commandDisabledMessage")
    String commandDisabledMessage(String commandLabel);

    /**
     * Translate "Command Execution Failed".
     *
     * @return the translated value
     */
    @DefaultMessage("Command Execution Failed")
    @Key("commandExecutionFailedCaption")
    String commandExecutionFailedCaption();

    /**
     * Translate "The command ''{0}'' could not be executed.\n\n".
     *
     * @return the translated value
     */
    @DefaultMessage("The command ''{0}'' could not be executed.\\n\\n {1}")
    @Key("commandExecutionFailedMessage")
    String commandExecutionFailedMessage(String commandLabel, String errMsg);

    /**
     * Translate "Command Palette Cleared".
     *
     * @return the translated value
     */
    @DefaultMessage("Command Palette Cleared")
    @Key("cmdPaletteClearedCaption")
    String cmdPaletteClearedCaption();

    /**
     * Translate "The Command Palette's list of recently used items has been cleared.".
     *
     * @return the translated value
     */
    @DefaultMessage("The Command Palette''s list of recently used items has been cleared.")
    @Key("cmdPaletteClearedMessage")
    String cmdPaletteClearedMessage();

    /**
     * Translate "Search commands and settings".
     *
     * @return the translated value
     */
    @DefaultMessage("Search commands and settings")
    @Key("searchCmdsAriaLabelProperty")
    String searchCmdsAriaLabelProperty();

    /**
     * Translate "Matching commands and settings".
     *
     * @return the translated value
     */
    @DefaultMessage("Matching commands and settings")
    @Key("matchCmdsAriaLabelProperty")
    String matchCmdsAriaLabelProperty();

    /**
     * Translate "Search for commands and settings".
     *
     * @return the translated value
     */
    @DefaultMessage("Search for commands and settings")
    @Key("searchForCmdsAriaLabelProperty")
    String searchForCmdsAriaLabelProperty();

    /**
     * Translate "commands found, press up and down to navigate".
     *
     * @return the translated value
     */
    @DefaultMessage("commands found, press up and down to navigate")
    @Key("cmdsFoundReportStatusMsg")
    String cmdsFoundReportStatusMsg();

    /**
     * Translate "On".
     *
     * @return the translated value
     */
    @DefaultMessage("On")
    @Key("checkboxLabelOn")
    String checkboxLabelOn();

    /**
     * Translate "Off".
     *
     * @return the translated value
     */
    @DefaultMessage("Off")
    @Key("checkboxLabelOff")
    String checkboxLabelOff();

    /**
<<<<<<< HEAD
     * Translate "Ctrl".
     *
     * @return the translated value
     */
    @DefaultMessage("Ctrl")
    @Key("commandCtrl")
    String commandCtrl();

    /**
     * Translate "Alt".
     *
     * @return the translated value
     */
    @DefaultMessage("Alt")
    @Key("commandAlt")
    String commandAlt();

    /**
     * Translate "Shift".
     *
     * @return the translated value
     */
    @DefaultMessage("Shift")
    @Key("commandShift")
    String commandShift();

    /**
     * Translate "Cmd".
     *
     * @return the translated value
     */
    @DefaultMessage("Cmd")
    @Key("commandCmd")
    String commandCmd();
=======
     * Translate "Setting".
     *
     * @return the translated value
     */
    @DefaultMessage("Setting")
    @Key("settingText")
    String settingText();
>>>>>>> bd380a72
}<|MERGE_RESOLUTION|>--- conflicted
+++ resolved
@@ -146,7 +146,15 @@
     String checkboxLabelOff();
 
     /**
-<<<<<<< HEAD
+     * Translate "Setting".
+     *
+     * @return the translated value
+     */
+    @DefaultMessage("Setting")
+    @Key("settingText")
+    String settingText();
+
+    /**
      * Translate "Ctrl".
      *
      * @return the translated value
@@ -181,13 +189,4 @@
     @DefaultMessage("Cmd")
     @Key("commandCmd")
     String commandCmd();
-=======
-     * Translate "Setting".
-     *
-     * @return the translated value
-     */
-    @DefaultMessage("Setting")
-    @Key("settingText")
-    String settingText();
->>>>>>> bd380a72
 }