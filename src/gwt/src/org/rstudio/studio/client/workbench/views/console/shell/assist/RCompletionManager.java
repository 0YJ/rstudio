/*
 * RCompletionManager.java
 *
 * Copyright (C) 2009-12 by RStudio, Inc.
 *
 * Unless you have received this program directly from RStudio pursuant
 * to the terms of a commercial license agreement with RStudio, then
 * this program is licensed to you under the terms of version 3 of the
 * GNU Affero General Public License. This program is distributed WITHOUT
 * ANY EXPRESS OR IMPLIED WARRANTY, INCLUDING THOSE OF NON-INFRINGEMENT,
 * MERCHANTABILITY OR FITNESS FOR A PARTICULAR PURPOSE. Please refer to the
 * AGPL (http://www.gnu.org/licenses/agpl-3.0.txt) for more details.
 *
 */
package org.rstudio.studio.client.workbench.views.console.shell.assist;

import com.google.gwt.core.client.Scheduler;
import com.google.gwt.core.client.Scheduler.ScheduledCommand;
import com.google.gwt.dom.client.NativeEvent;
import com.google.gwt.event.dom.client.*;
import com.google.gwt.event.logical.shared.CloseEvent;
import com.google.gwt.event.logical.shared.CloseHandler;
import com.google.gwt.event.logical.shared.SelectionEvent;
import com.google.gwt.event.logical.shared.SelectionHandler;
import com.google.gwt.user.client.Event;
import com.google.gwt.user.client.Timer;
import com.google.gwt.user.client.Event.NativePreviewEvent;
import com.google.gwt.user.client.Event.NativePreviewHandler;
import com.google.gwt.user.client.ui.PopupPanel;
import com.google.inject.Inject;

import org.rstudio.core.client.Debug;
import org.rstudio.core.client.Invalidation;
import org.rstudio.core.client.Rectangle;
import org.rstudio.core.client.StringUtil;
import org.rstudio.core.client.command.KeyboardShortcut;
import org.rstudio.core.client.events.SelectionCommitEvent;
import org.rstudio.core.client.events.SelectionCommitHandler;
import org.rstudio.core.client.regex.Pattern;
import org.rstudio.studio.client.RStudioGinjector;
import org.rstudio.studio.client.application.events.EventBus;
import org.rstudio.studio.client.common.GlobalDisplay;
import org.rstudio.studio.client.common.GlobalProgressDelayer;
import org.rstudio.studio.client.common.SimpleRequestCallback;
import org.rstudio.studio.client.common.codetools.CodeToolsServerOperations;
import org.rstudio.studio.client.common.codetools.RCompletionType;
import org.rstudio.studio.client.common.filetypes.DocumentMode;
import org.rstudio.studio.client.common.filetypes.FileTypeRegistry;
import org.rstudio.studio.client.server.ServerError;
import org.rstudio.studio.client.server.ServerRequestCallback;
import org.rstudio.studio.client.server.Void;
import org.rstudio.studio.client.workbench.codesearch.model.FunctionDefinition;
import org.rstudio.studio.client.workbench.prefs.model.UIPrefs;
import org.rstudio.studio.client.workbench.prefs.model.UIPrefsAccessor;
import org.rstudio.studio.client.workbench.views.console.shell.assist.CompletionRequester.CompletionResult;
import org.rstudio.studio.client.workbench.views.console.shell.assist.CompletionRequester.QualifiedName;
import org.rstudio.studio.client.workbench.views.console.shell.editor.InputEditorDisplay;
import org.rstudio.studio.client.workbench.views.console.shell.editor.InputEditorLineWithCursorPosition;
import org.rstudio.studio.client.workbench.views.console.shell.editor.InputEditorPosition;
import org.rstudio.studio.client.workbench.views.console.shell.editor.InputEditorSelection;
import org.rstudio.studio.client.workbench.views.console.shell.editor.InputEditorUtil;
import org.rstudio.studio.client.workbench.views.source.editors.text.AceEditor;
import org.rstudio.studio.client.workbench.views.source.editors.text.DocDisplay;
import org.rstudio.studio.client.workbench.views.source.editors.text.NavigableSourceEditor;
import org.rstudio.studio.client.workbench.views.source.editors.text.RCompletionContext;
import org.rstudio.studio.client.workbench.views.source.editors.text.ace.CodeModel;
import org.rstudio.studio.client.workbench.views.source.editors.text.ace.DplyrJoinContext;
import org.rstudio.studio.client.workbench.views.source.editors.text.ace.Position;
import org.rstudio.studio.client.workbench.views.source.editors.text.ace.RInfixData;
import org.rstudio.studio.client.workbench.views.source.editors.text.ace.Range;
import org.rstudio.studio.client.workbench.views.source.editors.text.ace.TokenCursor;
import org.rstudio.studio.client.workbench.views.source.editors.text.r.RCompletionToolTip;
import org.rstudio.studio.client.workbench.views.source.events.CodeBrowserNavigationEvent;
import org.rstudio.studio.client.workbench.views.source.model.RnwCompletionContext;
import org.rstudio.studio.client.workbench.views.source.model.SourcePosition;

import java.util.ArrayList;
import java.util.Arrays;
import java.util.List;

public class RCompletionManager implements CompletionManager
{  
   // globally suppress F1 and F2 so no default browser behavior takes those
   // keystrokes (e.g. Help in Chrome)
   static
   {
      Event.addNativePreviewHandler(new NativePreviewHandler() {
         @Override
         public void onPreviewNativeEvent(NativePreviewEvent event)
         {
            if (event.getTypeInt() == Event.ONKEYDOWN)
            {
               int keyCode = event.getNativeEvent().getKeyCode();
               if ((keyCode == 112 || keyCode == 113) &&
                   KeyboardShortcut.NONE ==
                      KeyboardShortcut.getModifierValue(event.getNativeEvent()))
               {
                 event.getNativeEvent().preventDefault();
               }
            }
         }
      });   
   }
   
   public RCompletionManager(InputEditorDisplay input,
                             NavigableSourceEditor navigableSourceEditor,
                             CompletionPopupDisplay popup,
                             CodeToolsServerOperations server,
                             InitCompletionFilter initFilter,
                             RCompletionContext rContext,
                             RnwCompletionContext rnwContext,
                             DocDisplay docDisplay,
                             boolean canAutoPopup)
   {
      RStudioGinjector.INSTANCE.injectMembers(this);
      
      input_ = input ;
      navigableSourceEditor_ = navigableSourceEditor;
      popup_ = popup ;
      server_ = server ;
      requester_ = new CompletionRequester(server_, rnwContext, navigableSourceEditor);
      initFilter_ = initFilter ;
      rContext_ = rContext;
      rnwContext_ = rnwContext;
      docDisplay_ = docDisplay;
      canAutoPopup_ = canAutoPopup;
      sigTip_ = new RCompletionToolTip(docDisplay_);
      
      input_.addBlurHandler(new BlurHandler() {
         public void onBlur(BlurEvent event)
         {
            if (!ignoreNextInputBlur_)
               invalidatePendingRequests() ;
            ignoreNextInputBlur_ = false ;
         }
      }) ;

      input_.addClickHandler(new ClickHandler()
      {
         public void onClick(ClickEvent event)
         {
            invalidatePendingRequests();
         }
      });

      popup_.addSelectionCommitHandler(new SelectionCommitHandler<QualifiedName>() {
         public void onSelectionCommit(SelectionCommitEvent<QualifiedName> event)
         {
            assert context_ != null : "onSelection called but handler is null" ;
            if (context_ != null)
               context_.onSelection(event.getSelectedItem()) ;
         }
      }) ;
      
      popup_.addSelectionHandler(new SelectionHandler<QualifiedName>() {
         public void onSelection(SelectionEvent<QualifiedName> event)
         {
            lastSelectedItem_ = event.getSelectedItem();
            if (popup_.isHelpVisible())
               context_.showHelp(lastSelectedItem_);
            else
               showHelpDeferred(context_, lastSelectedItem_, 600);
         }
      }) ;
      
      popup_.addMouseDownHandler(new MouseDownHandler() {
         public void onMouseDown(MouseDownEvent event)
         {
            ignoreNextInputBlur_ = true ;
         }
      });
      
      popup_.addSelectionHandler(new SelectionHandler<QualifiedName>() {
         
         @Override
         public void onSelection(SelectionEvent<QualifiedName> event)
         {
            docDisplay_.setPopupVisible(true);
         }
      });
      
      popup_.addCloseHandler(new CloseHandler<PopupPanel>()
      {
         @Override
         public void onClose(CloseEvent<PopupPanel> event)
         {
            Scheduler.get().scheduleDeferred(new ScheduledCommand()
            {
               @Override
               public void execute()
               {
                  docDisplay_.setPopupVisible(false);
               }
            });
         }
      });
      
   }
   
   @Inject
   public void initialize(GlobalDisplay globalDisplay,
                          FileTypeRegistry fileTypeRegistry,
                          EventBus eventBus,
                          HelpStrategy helpStrategy,
                          UIPrefs uiPrefs)
   {
      globalDisplay_ = globalDisplay;
      fileTypeRegistry_ = fileTypeRegistry;
      eventBus_ = eventBus;
      helpStrategy_ = helpStrategy;
      uiPrefs_ = uiPrefs;
   }

   public void close()
   {
      popup_.hide();
   }
   
   public void codeCompletion()
   {
      if (initFilter_ == null || initFilter_.shouldComplete(null))
         beginSuggest(true, false, true);
   }
   
   public void goToHelp()
   {
      InputEditorLineWithCursorPosition linePos = 
            InputEditorUtil.getLineWithCursorPosition(input_);

      server_.getHelpAtCursor(
            linePos.getLine(), linePos.getPosition(),
            new SimpleRequestCallback<Void>("Help"));
   }
   
   public void goToFunctionDefinition()
   {   
      // determine current line and cursor position
      InputEditorLineWithCursorPosition lineWithPos = 
                      InputEditorUtil.getLineWithCursorPosition(input_);
      
      // lookup function definition at this location
      
      // delayed progress indicator
      final GlobalProgressDelayer progress = new GlobalProgressDelayer(
            globalDisplay_, 1000, "Searching for function definition...");
      
      server_.getFunctionDefinition(
         lineWithPos.getLine(),
         lineWithPos.getPosition(), 
         new ServerRequestCallback<FunctionDefinition>() {
            @Override
            public void onResponseReceived(FunctionDefinition def)
            {
                // dismiss progress
                progress.dismiss();
                    
                // if we got a hit
                if (def.getFunctionName() != null)
                {   
                   // search locally if a function navigator was provided
                   if (navigableSourceEditor_ != null)
                   {
                      // try to search for the function locally
                      SourcePosition position = 
                         navigableSourceEditor_.findFunctionPositionFromCursor(
                                                         def.getFunctionName());
                      if (position != null)
                      {
                         navigableSourceEditor_.navigateToPosition(position, 
                                                                   true);
                         return; // we're done
                      }

                   }
                   
                   // if we didn't satisfy the request using a function
                   // navigator and we got a file back from the server then
                   // navigate to the file/loc
                   if (def.getFile() != null)
                   {  
                      fileTypeRegistry_.editFile(def.getFile(), 
                                                 def.getPosition());
                   }
                   
                   // if we didn't get a file back see if we got a 
                   // search path definition
                   else if (def.getSearchPathFunctionDefinition() != null)
                   {
                      eventBus_.fireEvent(new CodeBrowserNavigationEvent(
                                     def.getSearchPathFunctionDefinition()));
                      
                   }
               }
            }

            @Override
            public void onError(ServerError error)
            {
               progress.dismiss();
               
               globalDisplay_.showErrorMessage("Error Searching for Function",
                                               error.getUserMessage());
            }
         });
   }
   
   
   public boolean previewKeyDown(NativeEvent event)
   {
      if (sigTip_ != null)
         sigTip_.previewKeyDown(event);
      
      /**
       * KEYS THAT MATTER
       *
       * When popup not showing:
       * Tab - attempt completion (handled in Console.java)
       * 
       * When popup showing:
       * Esc - dismiss popup
       * Enter/Tab/Right-arrow - accept current selection
       * Up-arrow/Down-arrow - change selected item
       * Left-arrow - dismiss popup
       * [identifier] - narrow suggestions--or if we're lame, just dismiss
       * All others - dismiss popup
       */
      
      nativeEvent_ = event;

      int keycode = event.getKeyCode();
      int modifier = KeyboardShortcut.getModifierValue(event);

      if (!popup_.isShowing())
      {
         if (CompletionUtils.isCompletionRequest(event, modifier))
         {
            if (initFilter_ == null || initFilter_.shouldComplete(event))
            {
               // If we're in markdown mode, only autocomplete in '```{r',
               // '[](', or '`r |' contexts
               if (DocumentMode.isCursorInMarkdownMode(docDisplay_))
               {
                  String currentLine = docDisplay_.getCurrentLineUpToCursor();
                  if (!(Pattern.create("^```{[rR]").test(currentLine) ||
                      Pattern.create(".*\\[.*\\]\\(").test(currentLine) ||
                      (Pattern.create(".*`r").test(currentLine) &&
                            StringUtil.countMatches(currentLine, '`') % 2 == 1)))
                     return false;
               }
               
               // If we're in tex mode, only provide completions in chunks
               if (DocumentMode.isCursorInTexMode(docDisplay_))
               {
                  String currentLine = docDisplay_.getCurrentLineUpToCursor();
                  if (!Pattern.create("^<<").test(currentLine))
                     return false;
               }
               return beginSuggest(true, false, true);
            }
         }
         else if (keycode == 112 // F1
                  && modifier == KeyboardShortcut.NONE)
         {
            goToHelp();
         }
         else if (keycode == 113 // F2
                  && modifier == KeyboardShortcut.NONE)
         {
            goToFunctionDefinition();
         }
      }
      else
      {
         switch (keycode)
         {
         // chrome on ubuntu now sends this before every keydown
         // so we need to explicitly ignore it. see:
         // https://github.com/ivaynberg/select2/issues/2482
         case KeyCodes.KEY_WIN_IME: 
            return false ;
            
         case KeyCodes.KEY_SHIFT:
         case KeyCodes.KEY_CTRL:
         case KeyCodes.KEY_ALT:
         case KeyCodes.KEY_MAC_FF_META:
         case KeyCodes.KEY_WIN_KEY_LEFT_META:
            return false ; // bare modifiers should do nothing
         }
         
         if (modifier == KeyboardShortcut.NONE)
         {
            if (keycode == KeyCodes.KEY_ESCAPE)
            {
               invalidatePendingRequests() ;
               return true ;
            }
            
            // NOTE: It is possible for the popup to still be showing, but
            // showing offscreen with no values. We only grab these keys
            // when the popup is both showing, and has completions.
            // This functionality is here to ensure backspace works properly;
            // e.g "stats::rna" -> "stats::rn" brings completions if the user
            // had originally requested completions at e.g. "stats::".
            if (popup_.hasCompletions())
            {
               if (keycode == KeyCodes.KEY_TAB
                     || keycode == KeyCodes.KEY_ENTER
                     || keycode == KeyCodes.KEY_RIGHT)
               {
                  QualifiedName value = popup_.getSelectedValue() ;
                  if (value != null)
                  {
                     context_.onSelection(value) ;
                     return true ;
                  }
               }
               
               else if (keycode == KeyCodes.KEY_UP)
                  return popup_.selectPrev() ;
               else if (keycode == KeyCodes.KEY_DOWN)
                  return popup_.selectNext() ;
               else if (keycode == KeyCodes.KEY_PAGEUP)
                  return popup_.selectPrevPage() ;
               else if (keycode == KeyCodes.KEY_PAGEDOWN)
                  return popup_.selectNextPage() ;
               else if (keycode == KeyCodes.KEY_HOME)
                  return popup_.selectFirst() ;
               else if (keycode == KeyCodes.KEY_END)
                  return popup_.selectLast() ;
               else if (keycode == KeyCodes.KEY_LEFT)
               {
                  invalidatePendingRequests() ;
                  return true ;
               }
               if (keycode == 112) // F1
               {
                  context_.showHelpTopic() ;
                  return true ;
               }
               else if (keycode == 113) // F2
               {
                  goToFunctionDefinition();
                  return true;
               }
            }
            
         }
         
         if (canContinueCompletions(event))
            return false;
         
         // if we insert a '/', we're probably forming a directory --
         // pop up completions
         if (keycode == 191 && modifier == KeyboardShortcut.NONE)
         {
            input_.insertCode("/");
            return beginSuggest(true, true, false);
         }
         
         // continue showing completions on backspace
         if (keycode == KeyCodes.KEY_BACKSPACE && modifier == KeyboardShortcut.NONE)
         {
            int cursorColumn = input_.getCursorPosition().getColumn();
            String currentLine = docDisplay_.getCurrentLine();
            
            // only suggest if the character previous to the cursor is an R identifier
            // also halt suggestions if we're about to remove the only character on the line
            if (cursorColumn > 0)
            {
               char ch = currentLine.charAt(cursorColumn - 2);
               char prevCh = currentLine.charAt(cursorColumn - 3);
               
               boolean isAcceptableCharSequence = isValidForRIdentifier(ch) ||
                     (ch == ':' && prevCh == ':') ||
                     ch == '$' ||
                     ch == '@' ||
                     ch == '/'; // for file completions
               
               if (currentLine.length() > 0 &&
                     cursorColumn > 0 &&
                     isAcceptableCharSequence)
               {
                  // manually remove the previous character
                  InputEditorSelection selection = input_.getSelection();
                  InputEditorPosition start = selection.getStart().movePosition(-1, true);
                  InputEditorPosition end = selection.getStart();

                  if (currentLine.charAt(cursorColumn) == ')' && currentLine.charAt(cursorColumn - 1) == '(')
                  {
                     // flush cache as old completions no longer relevant
                     requester_.flushCache();
                     end = selection.getStart().movePosition(1, true);
                  }

                  input_.setSelection(new InputEditorSelection(start, end));
                  input_.replaceSelection("", false);
                  
                  return beginSuggest(false, false, false);
               }
            }
            else
            {
               invalidatePendingRequests();
               return true;
            }
         }
         
         invalidatePendingRequests();
         return false ;
      }
      
      return false ;
   }
   
   private boolean isValidForRIdentifier(char c) {
      return (c >= 'a' && c <= 'z') ||
             (c >= 'A' && c <= 'Z') ||
             (c >= '0' && c <= '9') ||
             (c == '.') ||
             (c == '_');
   }
   
   private boolean checkCanAutoPopup(char c, int lookbackLimit)
   {
      String currentLine = docDisplay_.getCurrentLine();
      Position cursorPos = input_.getCursorPosition();
      int cursorColumn = cursorPos.getColumn();
      
      // Grab the current token on the line
      String currentToken = StringUtil.getToken(
            currentLine, cursorColumn, "^[a-zA-Z0-9._'\"`]$", false, false);
      
      // Don't auto-popup for common keywords
      String[] keywords = {
            "for", "if", "in", "function", "while", "repeat",
            "break", "switch", "return", "library", "require"};
      for (String keyword : keywords)
         if (keyword.substring(0, currentToken.length()).equals(currentToken))
            return false;
      
      boolean canAutocomplete = canAutoPopup_ && 
            (currentLine.length() > lookbackLimit - 1 && isValidForRIdentifier(c));

      if (canAutocomplete)
      {
         for (int i = 0; i < lookbackLimit; i++)
         {
            if (!isValidForRIdentifier(currentLine.charAt(cursorColumn - i - 1)))
            {
               canAutocomplete = false;
               break;
            }
         }
      }

      return canAutocomplete;
      
   }
   
   public boolean previewKeyPress(char c)
   {
<<<<<<< HEAD
      if (sigTip_ != null)
         sigTip_.previewKeyPress(c);
      
      // Bail if we're not in R mode
      if (!isCursorInRMode())
         return false;
      
=======
>>>>>>> c031eeb4
      if (popup_.isShowing())
      {
         if (isValidForRIdentifier(c) || c == ':')
         {
            Scheduler.get().scheduleDeferred(new ScheduledCommand()
            {
               @Override
               public void execute()
               {
                  beginSuggest(false, true, false);
               }
            });
         }
      }
      else
      {
         // Bail if we're not in R mode
         if (!DocumentMode.isCursorInRMode(docDisplay_))
            return false;
         
         // Perform an auto-popup if a set number of R identifier characters
         // have been inserted (but only if the user has allowed it in prefs)
         boolean autoPopupEnabled = uiPrefs_.codeComplete().getValue().equals(
               UIPrefsAccessor.COMPLETION_ALWAYS);

         if (!autoPopupEnabled)
            return false;
         
         
         // Check for a valid number of R identifier characters for autopopup
         boolean canAutoPopup = checkCanAutoPopup(c, 4);
         char prevChar = docDisplay_.getCurrentLine().charAt(
               input_.getCursorPosition().getColumn() - 1); 
         
         // Automatically popup completions after certain function calls
         if (c == '(')
         {
            String token = StringUtil.getToken(
                  docDisplay_.getCurrentLine(),
                  input_.getCursorPosition().getColumn(),
                  "[a-zA-Z0-9._]",
                  false,
                  true);
            
            QualifiedName lastSelectedItem = popup_.getLastSelectedValue();
            if (lastSelectedItem != null)
            {
               if (lastSelectedItem.name.equals(token))
                  displaySignatureToolTip(lastSelectedItem);
            }
            
            if (token.matches("^(library|require|requireNamespace|data)\\s*$"))
               canAutoPopup = true;
         }
         
         if (
               (canAutoPopup) ||
               (c == ':' && prevChar == ':') ||
               (c == '$') ||
               (c == '@') ||
               isSweaveCompletion(c))
         {
            Scheduler.get().scheduleDeferred(new ScheduledCommand()
            {
               @Override
               public void execute()
               {
                  beginSuggest(true, true, false);
               }
            });
         }
         else if (CompletionUtils.handleEncloseSelection(input_, c))
         {
            return true;
         }
      }
      return false ;
   }
   
   @SuppressWarnings("unused")
   private boolean isRoxygenTagValidHere()
   {
      if (input_.getText().matches("\\s*#+'.*"))
      {
         String linePart = input_.getText().substring(0, input_.getSelection().getStart().getPosition());
         if (linePart.matches("\\s*#+'\\s*"))
            return true;
      }
      return false;
   }

   private boolean isSweaveCompletion(char c)
   {
      if (rnwContext_ == null || (c != ',' && c != ' ' && c != '='))
         return false;

      int optionsStart = rnwContext_.getRnwOptionsStart(
            input_.getText(),
            input_.getSelection().getStart().getPosition());

      if (optionsStart < 0)
      {
         return false;
      }

      String linePart = input_.getText().substring(
            optionsStart,
            input_.getSelection().getStart().getPosition());

      return c != ' ' || linePart.matches(".*,\\s*");
   }

   private static boolean canContinueCompletions(NativeEvent event)
   {
      if (event.getAltKey()
            || event.getCtrlKey()
            || event.getMetaKey())
      {
         return false ;
      }
      
      int keyCode = event.getKeyCode() ;
      if (keyCode >= 'a' && keyCode <= 'z')
         return true ;
      if (keyCode >= 'A' && keyCode <= 'Z')
         return true ;
      if (keyCode == ' ')
         return true ;
      if (keyCode == 189) // dash
         return true ;
      if (keyCode == 189 && event.getShiftKey()) // underscore
         return true ;
      
      if (event.getShiftKey())
         return false ;
      
      if (keyCode >= '0' && keyCode <= '9')
         return true ;
      if (keyCode == 190) // period
         return true ;
      
      return false ;
   }

   private void invalidatePendingRequests()
   {
      invalidatePendingRequests(true, true);
   }

   private void invalidatePendingRequests(boolean flushCache,
                                          boolean hidePopup)
   {
      invalidation_.invalidate();
      
      if (hidePopup && popup_.isShowing())
      {
         popup_.hide();
         popup_.clearHelp(false);
      }
      
      if (flushCache)
         requester_.flushCache() ;
   }
   
   
   // Things we need to form an appropriate autocompletion:
   //
   // 1. The token to the left of the cursor,
   // 2. The associated function call (if any -- for arguments),
   // 3. The associated data for a `[` call (if any -- completions from data object),
   // 4. The associated data for a `[[` call (if any -- completions from data object)
   class AutocompletionContext {
      
      // Be sure to sync these with 'SessionCodeTools.R'!
      public static final int TYPE_UNKNOWN = 0;
      public static final int TYPE_FUNCTION = 1;
      public static final int TYPE_SINGLE_BRACKET = 2;
      public static final int TYPE_DOUBLE_BRACKET = 3;
      public static final int TYPE_NAMESPACE_EXPORTED = 4;
      public static final int TYPE_NAMESPACE_ALL = 5;
      public static final int TYPE_DOLLAR = 6;
      public static final int TYPE_AT = 7;
      public static final int TYPE_FILE = 8;
      public static final int TYPE_CHUNK = 9;
      public static final int TYPE_ROXYGEN = 10;
      public static final int TYPE_HELP = 11;
      
      public AutocompletionContext(
            String token,
            List<String> assocData,
            List<Integer> dataType,
            List<Integer> numCommas,
            String functionCallString)
      {
         token_ = token;
         assocData_ = assocData;
         dataType_ = dataType;
         numCommas_ = numCommas;
         functionCallString_ = functionCallString;
      }
      
      public AutocompletionContext(
            String token,
            ArrayList<String> assocData,
            ArrayList<Integer> dataType)
      {
         token_ = token;
         assocData_ = assocData;
         dataType_ = dataType;
         numCommas_ = Arrays.asList(0);
         functionCallString_ = "";
      }
      
      public AutocompletionContext(
            String token,
            String assocData,
            int dataType)
      {
         token_ = token;
         assocData_ = Arrays.asList(assocData);
         dataType_ = Arrays.asList(dataType);
         numCommas_ = Arrays.asList(0);
         functionCallString_ = "";
      }
      
      
      public AutocompletionContext(
            String token,
            int dataType)
      {
         token_ = token;
         assocData_ = Arrays.asList("");
         dataType_ = Arrays.asList(dataType);
         numCommas_ = Arrays.asList(0);
         functionCallString_ = "";
      }
      
      public AutocompletionContext()
      {
         token_ = "";
         assocData_ = new ArrayList<String>();
         dataType_ = new ArrayList<Integer>();
         numCommas_ = new ArrayList<Integer>();
         functionCallString_ = "";
      }

      public String getToken()
      {
         return token_;
      }

      public void setToken(String token)
      {
         this.token_ = token;
      }

      public List<String> getAssocData()
      {
         return assocData_;
      }

      public void setAssocData(List<String> assocData)
      {
         this.assocData_ = assocData;
      }

      public List<Integer> getDataType()
      {
         return dataType_;
      }

      public void setDataType(List<Integer> dataType)
      {
         this.dataType_ = dataType;
      }

      public List<Integer> getNumCommas()
      {
         return numCommas_;
      }

      public void setNumCommas(List<Integer> numCommas)
      {
         this.numCommas_ = numCommas;
      }

      public String getFunctionCallString()
      {
         return functionCallString_;
      }

      public void setFunctionCallString(String functionCallString)
      {
         this.functionCallString_ = functionCallString;
      }
      
      public void add(String assocData, Integer dataType, Integer numCommas)
      {
         assocData_.add(assocData);
         dataType_.add(dataType);
         numCommas_.add(numCommas);
      }
      
      public void add(String assocData, Integer dataType)
      {
         add(assocData, dataType, 0);
      }
      
      public void add(String assocData)
      {
         add(assocData, AutocompletionContext.TYPE_UNKNOWN, 0);
      }

      private String token_;
      private List<String> assocData_;
      private List<Integer> dataType_;
      private List<Integer> numCommas_;
      private String functionCallString_;
      
   }
   
   private boolean isLineInRoxygenComment(String line)
   {
      return line.matches("^\\s*#+'\\s*[^\\s].*");
   }
   
   private boolean isLineInComment(String line)
   {
      return StringUtil.stripBalancedQuotes(line).contains("#");
   }

   /**
    * If false, the suggest operation was aborted
    */
   private boolean beginSuggest(boolean flushCache, boolean implicit, boolean canAutoInsert)
   {
      if (!input_.isSelectionCollapsed())
         return false ;
      
      invalidatePendingRequests(flushCache, false);
      
      InputEditorSelection selection = input_.getSelection() ;
      if (selection == null)
         return false;
      
      int cursorCol = selection.getStart().getPosition();
      String firstLine = input_.getText().substring(0, cursorCol);
      
      // never autocomplete in (non-roxygen) comments, or at the start
      // of roxygen comments (e.g. at "#' |")
      if (isLineInComment(firstLine) && !isLineInRoxygenComment(firstLine))
         return false;
      
      // don't auto-complete with tab on lines with only whitespace,
      // if the insertion character was a tab (unless the user has opted in)
      if (!uiPrefs_.allowTabMultilineCompletion().getValue())
      {
         if (nativeEvent_ != null &&
               nativeEvent_.getKeyCode() == KeyCodes.KEY_TAB)
            if (firstLine.matches("^\\s*$"))
               return false;
      }
      
      AutocompletionContext context = getAutocompletionContext();
      
      if (!input_.hasSelection())
      {
         Debug.log("Cursor wasn't in input box or was in subelement");
         return false ;
      }

      context_ = new CompletionRequestContext(invalidation_.getInvalidationToken(),
                                              selection,
                                              canAutoInsert);
      
      RInfixData infixData = RInfixData.create();
      AceEditor editor = (AceEditor) docDisplay_;
      if (editor != null)
      {
         CodeModel codeModel = editor.getSession().getMode().getCodeModel();
         TokenCursor cursor = codeModel.getTokenCursor();
         
         if (cursor.moveToPosition(input_.getCursorPosition()))
         {
            String token = "";
            if (cursor.currentType() == "identifier")
               token = cursor.currentValue();
            
            String cursorPos = "left";
            if (cursor.currentValue() == "=")
               cursorPos = "right";
            
            TokenCursor clone = cursor.cloneCursor();
            if (clone.moveToPreviousToken())
               if (clone.currentValue() == "=")
                  cursorPos = "right";
            
            // Try to get a dplyr join completion
            DplyrJoinContext joinContext =
                  codeModel.getDplyrJoinContextFromInfixChain(cursor);
            
            // If that failed, try a non-infix lookup
            if (joinContext == null)
            {
               String joinString =
                     getDplyrJoinString(editor, cursor);
               
               if (!StringUtil.isNullOrEmpty(joinString))
               {
                  requester_.getDplyrJoinCompletionsString(
                        token,
                        joinString,
                        cursorPos,
                        implicit,
                        context_);

                  return true;
               }
            }
            else
            {
               requester_.getDplyrJoinCompletions(
                     joinContext,
                     implicit,
                     context_);
               return true;
               
            }
            
            // Try to see if there's an object name we should use to supplement
            // completions
            if (cursor.moveToPosition(input_.getCursorPosition()))
               infixData = codeModel.getDataFromInfixChain(cursor);
         }
      }
      
      String filePath = getSourceDocumentPath();
      if (filePath == null)
         filePath = "";
      
      requester_.getCompletions(
            context.getToken(),
            context.getAssocData(),
            context.getDataType(),
            context.getNumCommas(),
            context.getFunctionCallString(),
            infixData.getDataName(),
            infixData.getAdditionalArgs(),
            infixData.getExcludeArgs(),
            infixData.getExcludeArgsFromObject(),
            filePath,
            implicit,
            context_);

      return true ;
   }
   
   private String getDplyrJoinString(
         AceEditor editor,
         TokenCursor cursor)
   {
      while (true)
      {
         int commaCount = cursor.findOpeningBracketCountCommas("(", true);
         if (commaCount == -1)
            break;
         
         if (!cursor.moveToPreviousToken())
            return "";

         if (!cursor.currentValue().matches(".*join$"))
            continue;
         
         if (commaCount < 2)
            return "";

         Position start = cursor.currentPosition();
         if (!cursor.moveToNextToken())
            return "";

         if (!cursor.fwdToMatchingToken())
            return "";

         Position end = cursor.currentPosition();
         end.setColumn(end.getColumn() + 1);

         return editor.getTextForRange(Range.fromPoints(
               start, end));
      }
      return "";
   }
   
   
   private AutocompletionContext getAutocompletionContextForFile(
         String line)
   {
      int index = Math.max(line.lastIndexOf('"'), line.lastIndexOf('\''));
      return new AutocompletionContext(
            line.substring(index + 1),
            AutocompletionContext.TYPE_FILE);
   }
   
   private AutocompletionContext getAutocompletionContextForFileMarkdownLink(
         String line)
   {
      int index = line.lastIndexOf('(');
      AutocompletionContext result = new AutocompletionContext(
            line.substring(index + 1),
            AutocompletionContext.TYPE_FILE);
      
      // NOTE: we overload the meaning of the function call string for file
      // completions, to signal whether we should generate files relative to
      // the current working directory, or to the file being used for
      // completions
      result.setFunctionCallString("useFile");
      return result;
      
   }
   
   
   private void addAutocompletionContextForNamespace(
         String token,
         AutocompletionContext context)
   {
         String[] splat = token.split(":{2,3}");
         String left = "";
         
         if (splat.length <= 0)
         {
            left = "";
         }
         else
         {
            left = splat[0];
         }
         
         int type = token.contains(":::") ?
               AutocompletionContext.TYPE_NAMESPACE_ALL :
                  AutocompletionContext.TYPE_NAMESPACE_EXPORTED;
               
         context.add(left, type);
   }
   
   
   private boolean addAutocompletionContextForDollar(AutocompletionContext context)
   {
      // Establish an evaluation context by looking backwards
      AceEditor editor = (AceEditor) docDisplay_;
      if (editor == null)
         return false;
      
      CodeModel codeModel = editor.getSession().getMode().getCodeModel();
      codeModel.tokenizeUpToRow(input_.getCursorPosition().getRow());
      
      TokenCursor cursor = codeModel.getTokenCursor();
         
      if (!cursor.moveToPosition(input_.getCursorPosition()))
         return false;
      
      // Move back to the '$'
      while (cursor.currentValue() != "$" && cursor.currentValue() != "@")
         if (!cursor.moveToPreviousToken())
            return false;
      
      int type = cursor.currentValue() == "$" ?
            AutocompletionContext.TYPE_DOLLAR :
            AutocompletionContext.TYPE_AT;
      
      // Put a cursor here
      TokenCursor contextEndCursor = cursor.cloneCursor();
      
      // We allow for arbitrary elements previous, so we want to get e.g.
      //
      //     env::foo()$bar()[1]$baz
      // Get the string forming the context
      //
      //
      // If this fails, we still want to report an empty evaluation context
      // (the completion is still occurring in a '$' context, so we do want
      // to exclude completions from other scopes)
      String data = "";
      
      if (cursor.moveToPreviousToken() && cursor.findStartOfEvaluationContext())
      {
         data = editor.getTextForRange(Range.fromPoints(
               cursor.currentPosition(),
               contextEndCursor.currentPosition()));
      }
      
      context.add(data, type);
      return true;
   }
   
   
   private AutocompletionContext getAutocompletionContext()
   {
      AutocompletionContext context = new AutocompletionContext();
      
      String firstLine = input_.getText();
      int row = input_.getCursorPosition().getRow();
      
      // trim to cursor position
      firstLine = firstLine.substring(0, input_.getCursorPosition().getColumn());
      
      // Get the token at the cursor position
      String token = firstLine.replaceAll(".*[^a-zA-Z0-9._:$@-]", "");
      
      // If we're in Markdown mode and have an appropriate string, try to get
      // file completions
      if (DocumentMode.isCursorInMarkdownMode(docDisplay_) &&
            firstLine.matches(".*\\[.*\\]\\(.*"))
         return getAutocompletionContextForFileMarkdownLink(firstLine);
      
      // If we're completing an object within a string, assume it's a
      // file-system completion
      String firstLineStripped = StringUtil.stripBalancedQuotes(
            StringUtil.stripRComment(firstLine));
      
      if (firstLineStripped.indexOf('\'') != -1 || 
          firstLineStripped.indexOf('"') != -1)
         return getAutocompletionContextForFile(firstLine);
      
      // If this line starts with '```{', then we're completing chunk options
      // pass the whole line as a token
      if (firstLine.startsWith("```{") || firstLine.startsWith("<<"))
         return new AutocompletionContext(firstLine, AutocompletionContext.TYPE_CHUNK);
      
      // If this line starts with a '?', assume it's a help query
      if (firstLine.matches("^\\s*[?].*"))
         return new AutocompletionContext(token, AutocompletionContext.TYPE_HELP);
      
      // escape early for roxygen
      if (firstLine.matches("\\s*#+'.*"))
         return new AutocompletionContext(
               token, AutocompletionContext.TYPE_ROXYGEN);
      
      // If the token has '$' or '@', escape early as we'll be completing
      // either from names or an overloaded `$` method
      if (token.contains("$") || token.contains("@"))
         addAutocompletionContextForDollar(context);
      
      // If the token has '::' or ':::', escape early as we'll be completing
      // something from a namespace
      if (token.contains("::"))
         addAutocompletionContextForNamespace(token, context);
      
      // Now strip the '$' and '@' post-hoc since they're not really part
      // of the identifier
      token = token.replaceAll(".*[$@:]", "");
      context.setToken(token);
      
      // access to the R Code model
      AceEditor editor = (AceEditor) docDisplay_;
      if (editor == null)
         return context;
      
      CodeModel codeModel = editor.getSession().getMode().getCodeModel();
      
      // We might need to grab content from further up in the document than
      // the current cursor position -- so tokenize ahead.
      codeModel.tokenizeUpToRow(row + 100);
      
      // Make a token cursor and place it at the first token previous
      // to the cursor.
      TokenCursor tokenCursor = codeModel.getTokenCursor();
      if (!tokenCursor.moveToPosition(input_.getCursorPosition()))
         return context;
      
      TokenCursor startCursor = tokenCursor.cloneCursor();
      boolean startedOnEquals = tokenCursor.currentValue() == "=";
      if (startCursor.currentType() == "identifier")
         if (startCursor.moveToPreviousToken())
            if (startCursor.currentValue() == "=")
            {
               startedOnEquals = true;
               startCursor.moveToNextToken();
            }
      
      // Find an opening '(' or '[' -- this provides the function or object
      // for completion.
      int initialNumCommas = 0;
      if (tokenCursor.currentValue() != "(" && tokenCursor.currentValue() != "[")
      {
         int commaCount = tokenCursor.findOpeningBracketCountCommas(new String[]{ "[", "(" }, true);
         if (commaCount == -1)
         {
            commaCount = tokenCursor.findOpeningBracketCountCommas("[", false);
            if (commaCount == -1)
               return context;
            else
               initialNumCommas = commaCount;
         }
         else
         {
            initialNumCommas = commaCount;
         }
      }
      
      // Figure out whether we're looking at '(', '[', or '[[',
      // and place the token cursor on the first token preceding.
      TokenCursor endOfDecl = tokenCursor.cloneCursor();
      int initialDataType = AutocompletionContext.TYPE_UNKNOWN;
      if (tokenCursor.currentValue() == "(")
      {
         // Don't produce function argument completions
         // if the cursor is on, or after, an '='
         if (!startedOnEquals)
            initialDataType = AutocompletionContext.TYPE_FUNCTION;
         else
            initialDataType = AutocompletionContext.TYPE_UNKNOWN;
         
         if (!tokenCursor.moveToPreviousToken())
            return context;
      }
      else if (tokenCursor.currentValue() == "[")
      {
         if (!tokenCursor.moveToPreviousToken())
            return context;
         
         if (tokenCursor.currentValue() == "[")
         {
            if (!endOfDecl.moveToPreviousToken())
               return context;
            
            initialDataType = AutocompletionContext.TYPE_DOUBLE_BRACKET;
            if (!tokenCursor.moveToPreviousToken())
               return context;
         }
         else
         {
            initialDataType = AutocompletionContext.TYPE_SINGLE_BRACKET;
         }
      }
      
      // Get the string marking the function or data
      if (!tokenCursor.findStartOfEvaluationContext())
         return context;
      
      // Try to get the function call string -- either there's
      // an associated closing paren we can use, or we should just go up
      // to the current cursor position
      
      // default case: use start cursor
      Position endPos = startCursor.currentPosition();
      endPos.setColumn(endPos.getColumn() + startCursor.currentValue().length());
      
      // try to look forward for closing paren
      if (endOfDecl.currentValue() == "(")
      {
         TokenCursor closingParenCursor = endOfDecl.cloneCursor();
         if (closingParenCursor.fwdToMatchingToken())
         {
            endPos = closingParenCursor.currentPosition();
            endPos.setColumn(endPos.getColumn() + 1);
         }
      }
      
      // We can now set the function call string
      context.setFunctionCallString(
            editor.getTextForRange(Range.fromPoints(
                  tokenCursor.currentPosition(), endPos)).trim());
      
      String initialData =
            docDisplay_.getTextForRange(Range.fromPoints(
                  tokenCursor.currentPosition(),
                  endOfDecl.currentPosition())).trim();
      
      // And the first context
      context.add(initialData, initialDataType, initialNumCommas);

      // Get the rest of the single-bracket contexts for completions as well
      String assocData;
      int dataType;
      int numCommas;
      while (true)
      {
         int commaCount = tokenCursor.findOpeningBracketCountCommas("[", false);
         if (commaCount == -1)
            break;
         
         numCommas = commaCount;
         
         TokenCursor declEnd = tokenCursor.cloneCursor();
         if (!tokenCursor.moveToPreviousToken())
            return context;
         
         if (tokenCursor.currentValue() == "[")
         {
            if (!declEnd.moveToPreviousToken())
               return context;
            
            dataType = AutocompletionContext.TYPE_DOUBLE_BRACKET;
            if (!tokenCursor.moveToPreviousToken())
               return context;
         }
         else
         {
            dataType = AutocompletionContext.TYPE_SINGLE_BRACKET;
         }
         
         tokenCursor.findStartOfEvaluationContext();
         
         assocData =
            docDisplay_.getTextForRange(Range.fromPoints(
                  tokenCursor.currentPosition(),
                  declEnd.currentPosition())).trim();
         
         context.add(assocData, dataType, numCommas);
      }
      
      return context;
      
   }
   
   /**
    * It's important that we create a new instance of this each time.
    * It maintains state that is associated with a completion request.
    */
   private final class CompletionRequestContext extends
         ServerRequestCallback<CompletionResult>
   {
      public CompletionRequestContext(Invalidation.Token token,
                                      InputEditorSelection selection,
                                      boolean canAutoAccept)
      {
         invalidationToken_ = token ;
         selection_ = selection ;
         canAutoAccept_ = canAutoAccept;
      }
      
      public void showHelp(QualifiedName selectedItem)
      {
         helpStrategy_.showHelp(selectedItem, popup_);
      }
      
      public void showHelpTopic()
      {
         helpStrategy_.showHelpTopic(popup_.getSelectedValue());
      }

      @Override
      public void onError(ServerError error)
      {
         if (invalidationToken_.isInvalid())
            return ;
         
         RCompletionManager.this.popup_.showErrorMessage(
                  error.getUserMessage(), 
                  new PopupPositioner(input_.getCursorBounds(), popup_)) ;
      }

      @Override
      public void onResponseReceived(CompletionResult completions)
      {
         if (invalidationToken_.isInvalid())
            return ;
         
         final QualifiedName[] results
                     = completions.completions.toArray(new QualifiedName[0]) ;
         
         if (results.length == 0)
         {
            popup_.clearCompletions();
            boolean lastInputWasTab =
                  (nativeEvent_ != null && nativeEvent_.getKeyCode() == KeyCodes.KEY_TAB);
            
            boolean lineIsWhitespace = docDisplay_.getCurrentLine().matches("^\\s*$");
            
            if (lastInputWasTab && lineIsWhitespace)
            {
               docDisplay_.insertCode("\t");
               return;
            }
            
            if (canAutoAccept_)
            {
               popup_.showErrorMessage(
                     "(No matches)", 
                     new PopupPositioner(input_.getCursorBounds(), popup_));
            }
            else
            {
               // Show an empty popup message offscreen -- this is a hack to
               // ensure that we can get completion results on backspace after a
               // failed completion, e.g. 'stats::rna' -> 'stats::rn'
               Rectangle offScreen = new Rectangle(-100, -100, 0, 0);
               popup_.showErrorMessage(
                     "",
                     new PopupPositioner(offScreen, popup_));
            }
            
            return ;
         }

         // Move range to beginning of token; we want to place the popup there.
         final String token = completions.token ;

         Rectangle rect = input_.getPositionBounds(
               selection_.getStart().movePosition(-token.length(), true));

         token_ = token;
         suggestOnAccept_ = completions.suggestOnAccept;
         overrideInsertParens_ = completions.dontInsertParens;

         if (results.length == 1
             && canAutoAccept_
             && StringUtil.isNullOrEmpty(results[0].source))
         {
            onSelection(results[0]);
         }
         else
         {
            if (results.length == 1 && canAutoAccept_)
               applyValue(results[0]);
            else
               popup_.showCompletionValues(
                     results,
                     new PopupPositioner(rect, popup_));
         }
      }

      private void onSelection(QualifiedName qname)
      {
         final String value = qname.name ;
         
         if (invalidationToken_.isInvalid())
            return ;
         
         requester_.flushCache() ;
         helpStrategy_.clearCache();
         
         if (value == null)
         {
            assert false : "Selected comp value is null" ;
            return ;
         }

         applyValue(qname);
         if (suggestOnAccept_ || qname.name.endsWith("/") || qname.name.endsWith(":"))
         {
            Scheduler.get().scheduleDeferred(new ScheduledCommand()
            {
               @Override
               public void execute()
               {
                  beginSuggest(true, true, false);
               }
            });
         }
         else
         {
            popup_.hide() ;
            popup_.clearHelp(false);
            popup_.setHelpVisible(false);
         }
         
      }
      
      // For input of the form 'something$foo' or 'something@bar', quote the
      // element following '@' if it's a non-syntactic R symbol; otherwise
      // return as is
      private String quoteIfNotSyntacticNameCompletion(String string)
      {
         if (!string.matches("^[a-zA-Z_.][a-zA-Z0-9_.]*$"))
               return "`" + string + "`";
         else
            return string;
      }
      
      private void applyValueRmdOption(final String value)
      {
         // If there is no token but spaces have been inserted, then compensate
         // for that. This is necessary as we allow for spaces in the completion,
         // and completions auto-popup after ',' so e.g. on
         //
         // ```{r, |}
         //      ^        -- automatically triggered completion
         //       ^       -- user inserted spaces
         //
         // if we accept a completion in that position, we should keep the
         // spaces the user inserted. (After the user has inserted a character,
         // it becomes part of the token and hence this is unnecessary.
         if (token_ == "")
         {
            int startPos = selection_.getStart().getPosition();
            String currentLine = docDisplay_.getCurrentLine();
            while (startPos < currentLine.length() &&
                  currentLine.charAt(startPos) == ' ')
               ++startPos;
            
            input_.setSelection(new InputEditorSelection(
                  selection_.getStart().movePosition(startPos, false),
                  input_.getSelection().getEnd()));
         }
         else
         {
            input_.setSelection(new InputEditorSelection(
                  selection_.getStart().movePosition(-token_.length(), true),
                  input_.getSelection().getEnd()));
         }
         
         input_.replaceSelection(value, true);
         token_ = value;
         selection_ = input_.getSelection();
      }

      private void applyValue(final QualifiedName qualifiedName)
      {
         if (qualifiedName.source == "`chunk-option`")
         {
            applyValueRmdOption(qualifiedName.name);
            return;
         }
         
         boolean insertParen = RCompletionType.isFunctionType(qualifiedName.type);
         
         // Don't insert a paren if there is already a '(' following
         // the cursor
         AceEditor editor = (AceEditor) input_;
         boolean textFollowingCursorIsOpenParen = false;
         boolean textFollowingCursorIsClosingParen = false;
         if (editor != null)
         {
            TokenCursor cursor =
                  editor.getSession().getMode().getCodeModel().getTokenCursor();
            cursor.moveToPosition(editor.getCursorPosition());
            if (cursor.moveToNextToken())
            {
               textFollowingCursorIsOpenParen =
                     cursor.currentValue() == "(";
               textFollowingCursorIsClosingParen =
                     cursor.currentValue() == ")" && !cursor.bwdToMatchingToken();
            }
            
         }

         String value = qualifiedName.name;
         String source = qualifiedName.source;
         boolean shouldQuote = qualifiedName.shouldQuote;
         
         if (value == ":=")
            value = quoteIfNotSyntacticNameCompletion(value);
         else if (!value.matches(".*[=:]\\s*$") && 
               !value.matches("^\\s*([`'\"]).*\\1\\s*$") &&
               source != "<file>" &&
               source != "<directory>" &&
               source != "`chunk-option`" &&
               !value.startsWith("@") &&
               !shouldQuote)
            value = quoteIfNotSyntacticNameCompletion(value);

         /* In some cases, applyValue can be called more than once
          * as part of the same completion instance--specifically,
          * if there's only one completion candidate and it is in
          * a package. To make sure that the selection movement
          * logic works the second time, we need to reset the
          * selection.
          */
         
         // Move range to beginning of token
         input_.setSelection(new InputEditorSelection(
               selection_.getStart().movePosition(-token_.length(), true),
               input_.getSelection().getEnd()));

         if (insertParen && !overrideInsertParens_ && !textFollowingCursorIsOpenParen)
         {
            // Don't replace the selection if the token ends with a ')'
            // (implies an earlier replacement handled this)
            if (token_.endsWith("("))
            {
               input_.setSelection(new InputEditorSelection(
                     input_.getSelection().getEnd(),
                     input_.getSelection().getEnd()));
            }
            else
            {
               // If the token after the cursor is already a ')', don't insert
               // a closing paren
               int relMovement = 0;
               if (textFollowingCursorIsClosingParen)
               {
                  input_.replaceSelection(value + "(", true);
               }
               else
               {
                  input_.replaceSelection(value + "()", true);
                  relMovement = -1;
               }
               
               // Move the cursor into the newly inserted parens
               InputEditorSelection newSelection = new InputEditorSelection(
                     input_.getSelection().getEnd().movePosition(
                           relMovement, true));
               
               token_ = value + "(";
               selection_ = new InputEditorSelection(
                     input_.getSelection().getStart().movePosition(
                           relMovement - 1, true),
                     newSelection.getStart());

               input_.setSelection(newSelection);
            }
         }
         else
         {
            if (shouldQuote)
               value = "\"" + value + "\"";
            
            // don't add spaces around equals if requested
            final String kSpaceEquals = " = ";
            if (!uiPrefs_.insertSpacesAroundEquals().getValue() &&
                value.endsWith(kSpaceEquals))
            {
               value = value.substring(0, value.length() - kSpaceEquals.length()) + "=";
            }
               

            input_.replaceSelection(value, true);
            token_ = value;
            selection_ = input_.getSelection();
         }
         
         // Show a signature popup if we just completed a function
         if (RCompletionType.isFunctionType(qualifiedName.type))
            displaySignatureToolTip(qualifiedName);
      }
      
      private final Invalidation.Token invalidationToken_ ;
      private InputEditorSelection selection_ ;
      private final boolean canAutoAccept_;
      private boolean suggestOnAccept_;
      private boolean overrideInsertParens_;
      
   }
   
<<<<<<< HEAD
   private void displaySignatureToolTip(final QualifiedName qualifiedName)
   {
      // We want to find the cursor position, and place the popup
      // above the cursor.
      server_.getArgs(
            qualifiedName.name,
            qualifiedName.source,
            new ServerRequestCallback<String>()
            {

               @Override
               public void onResponseReceived(String args)
               {
                  if (!StringUtil.isNullOrEmpty(args))
                     doDisplaySignatureToolTip(qualifiedName.name + args);
               }

               @Override
               public void onError(ServerError error)
               {
                  Debug.logError(error);
               }
            });
   }
   
   
   private void doDisplaySignatureToolTip(String signature)
   {
      if (sigTip_.isShowing())
         sigTip_.hide();

      Rectangle cursorWindow = docDisplay_.getCursorBounds();
      sigTip_.setText(signature);
      sigTip_.resolvePositionRelativeTo(
            cursorWindow.getLeft(),
            cursorWindow.getTop());
      sigTip_.show();
      sigTip_.setVisible(true);
   }
   
   private boolean isCursorInRMode()
   {
      if (docDisplay_.getFileType().isR())
         return true;
      
      String m = docDisplay_.getLanguageMode(docDisplay_.getCursorPosition());
      
      if (m == null)
         return false;
      
      if (m.equals(TextFileType.R_LANG_MODE))
         return true;
      
      return false;
   }
   
=======
>>>>>>> c031eeb4
   private String getSourceDocumentPath()
   {
      if (rContext_ != null)
         return rContext_.getPath();
      else
         return null;
   }
   
   public void showHelpDeferred(final CompletionRequestContext context,
                                final QualifiedName item,
                                int milliseconds)
   {
      if (helpRequest_ != null && helpRequest_.isRunning())
         helpRequest_.cancel();
      
      helpRequest_ = new Timer() {
         @Override
         public void run()
         {
            if (item.equals(lastSelectedItem_) && popup_.isShowing())
               context.showHelp(item);
         }
      };
      helpRequest_.schedule(milliseconds);
   }
   
   private GlobalDisplay globalDisplay_;
   private FileTypeRegistry fileTypeRegistry_;
   private EventBus eventBus_;
   private HelpStrategy helpStrategy_;
   private UIPrefs uiPrefs_;

   private final CodeToolsServerOperations server_;
   private final InputEditorDisplay input_ ;
   private final NavigableSourceEditor navigableSourceEditor_;
   private final CompletionPopupDisplay popup_ ;
   private final CompletionRequester requester_ ;
   private final InitCompletionFilter initFilter_ ;
   // Prevents completion popup from being dismissed when you merely
   // click on it to scroll.
   private boolean ignoreNextInputBlur_ = false;
   private String token_ ;
   
   private final DocDisplay docDisplay_;
   private final boolean canAutoPopup_;

   private final Invalidation invalidation_ = new Invalidation();
   private CompletionRequestContext context_ ;
   private final RCompletionContext rContext_;
   private final RnwCompletionContext rnwContext_;
   
   private RCompletionToolTip sigTip_;
   private NativeEvent nativeEvent_;
   
   private QualifiedName lastSelectedItem_;
   private Timer helpRequest_;
}<|MERGE_RESOLUTION|>--- conflicted
+++ resolved
@@ -559,16 +559,9 @@
    
    public boolean previewKeyPress(char c)
    {
-<<<<<<< HEAD
       if (sigTip_ != null)
          sigTip_.previewKeyPress(c);
       
-      // Bail if we're not in R mode
-      if (!isCursorInRMode())
-         return false;
-      
-=======
->>>>>>> c031eeb4
       if (popup_.isShowing())
       {
          if (isValidForRIdentifier(c) || c == ':')
@@ -1704,7 +1697,6 @@
       
    }
    
-<<<<<<< HEAD
    private void displaySignatureToolTip(final QualifiedName qualifiedName)
    {
       // We want to find the cursor position, and place the popup
@@ -1755,14 +1747,12 @@
       if (m == null)
          return false;
       
-      if (m.equals(TextFileType.R_LANG_MODE))
+      if (m.equals(FileType.R_LANG_MODE))
          return true;
       
       return false;
    }
    
-=======
->>>>>>> c031eeb4
    private String getSourceDocumentPath()
    {
       if (rContext_ != null)
