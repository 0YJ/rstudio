--- conflicted
+++ resolved
@@ -190,16 +190,10 @@
       add(missingPkgPanel);
       
       final CheckBox chkEnableRSConnect = checkboxPref("Enable publishing to RStudio Connect",
-<<<<<<< HEAD
             userState_.enableRsconnectPublishUi());
       final HorizontalPanel rsconnectPanel = checkBoxWithHelp(chkEnableRSConnect, 
-                                                        "rstudio_connect");
-=======
-            uiPrefs_.enableRStudioConnect());
-      final HorizontalPanel rsconnectPanel = checkBoxWithHelp(chkEnableRSConnect,
-                                                              "rstudio_connect",
-                                                              "Information about RStudio Connect");
->>>>>>> d56e3f2f
+                                                        "rstudio_connect",
+                                                        "Information about RStudio Connect");
       lessSpaced(rsconnectPanel);
       
       add(headerLabel("Settings"));
