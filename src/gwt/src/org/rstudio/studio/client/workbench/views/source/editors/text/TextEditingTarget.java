/*
 * TextEditingTarget.java
 *
 * Copyright (C) 2020 by RStudio, PBC
 *
 * Unless you have received this program directly from RStudio pursuant
 * to the terms of a commercial license agreement with RStudio, then
 * this program is licensed to you under the terms of version 3 of the
 * GNU Affero General Public License. This program is distributed WITHOUT
 * ANY EXPRESS OR IMPLIED WARRANTY, INCLUDING THOSE OF NON-INFRINGEMENT,
 * MERCHANTABILITY OR FITNESS FOR A PARTICULAR PURPOSE. Please refer to the
 * AGPL (http://www.gnu.org/licenses/agpl-3.0.txt) for more details.
 *
 */
package org.rstudio.studio.client.workbench.views.source.editors.text;

import com.google.gwt.core.client.GWT;
import com.google.gwt.core.client.JavaScriptObject;
import com.google.gwt.core.client.JsArray;
import com.google.gwt.core.client.JsArrayString;
import com.google.gwt.core.client.Scheduler;
import com.google.gwt.core.client.Scheduler.RepeatingCommand;
import com.google.gwt.core.client.Scheduler.ScheduledCommand;
import com.google.gwt.dom.client.Element;
import com.google.gwt.dom.client.NativeEvent;
import com.google.gwt.dom.client.Style.FontWeight;
import com.google.gwt.event.dom.client.*;
import com.google.gwt.event.logical.shared.*;
import com.google.gwt.event.shared.GwtEvent;
import com.google.gwt.event.shared.HandlerManager;
import com.google.gwt.event.shared.HandlerRegistration;
import com.google.gwt.http.client.URL;
import com.google.gwt.safehtml.shared.SafeHtmlBuilder;
import com.google.gwt.user.client.Command;
import com.google.gwt.user.client.Event;
import com.google.gwt.user.client.Event.NativePreviewEvent;
import com.google.gwt.user.client.Timer;
import com.google.gwt.user.client.ui.HasValue;
import com.google.gwt.user.client.ui.MenuItem;
import com.google.gwt.user.client.ui.UIObject;
import com.google.gwt.user.client.ui.Widget;
import com.google.inject.Inject;
import com.google.inject.Provider;

import org.rstudio.core.client.*;
import org.rstudio.core.client.command.AppCommand;
import org.rstudio.core.client.command.CommandBinder;
import org.rstudio.core.client.command.Handler;
import org.rstudio.core.client.command.KeyboardShortcut;
import org.rstudio.core.client.events.EnsureHeightEvent;
import org.rstudio.core.client.events.EnsureVisibleEvent;
import org.rstudio.core.client.events.HasEnsureHeightHandlers;
import org.rstudio.core.client.events.HasEnsureVisibleHandlers;
import org.rstudio.core.client.files.FileSystemContext;
import org.rstudio.core.client.files.FileSystemItem;
import org.rstudio.core.client.js.JsMap;
import org.rstudio.core.client.js.JsUtil;
import org.rstudio.core.client.regex.Match;
import org.rstudio.core.client.regex.Pattern;
import org.rstudio.core.client.widget.*;
import org.rstudio.studio.client.RStudioGinjector;
import org.rstudio.studio.client.application.Desktop;
import org.rstudio.studio.client.application.events.ChangeFontSizeEvent;
import org.rstudio.studio.client.application.events.EventBus;
import org.rstudio.studio.client.application.events.ResetEditorCommandsEvent;
import org.rstudio.studio.client.application.events.SetEditorCommandBindingsEvent;
import org.rstudio.studio.client.common.*;
import org.rstudio.studio.client.common.console.ConsoleProcess;
import org.rstudio.studio.client.common.console.ProcessExitEvent;
import org.rstudio.studio.client.common.debugging.BreakpointManager;
import org.rstudio.studio.client.common.debugging.events.BreakpointsSavedEvent;
import org.rstudio.studio.client.common.debugging.model.Breakpoint;
import org.rstudio.studio.client.common.dependencies.DependencyManager;
import org.rstudio.studio.client.common.filetypes.DocumentMode;
import org.rstudio.studio.client.common.filetypes.FileIcon;
import org.rstudio.studio.client.common.filetypes.FileType;
import org.rstudio.studio.client.common.filetypes.FileTypeCommands;
import org.rstudio.studio.client.common.filetypes.FileTypeRegistry;
import org.rstudio.studio.client.common.filetypes.SweaveFileType;
import org.rstudio.studio.client.common.filetypes.TextFileType;
import org.rstudio.studio.client.common.filetypes.events.RenameSourceFileEvent;
import org.rstudio.studio.client.common.mathjax.MathJax;
import org.rstudio.studio.client.common.r.roxygen.RoxygenHelper;
import org.rstudio.studio.client.common.rnw.RnwWeave;
import org.rstudio.studio.client.common.synctex.Synctex;
import org.rstudio.studio.client.common.synctex.SynctexUtils;
import org.rstudio.studio.client.common.synctex.model.SourceLocation;
import org.rstudio.studio.client.htmlpreview.events.ShowHTMLPreviewEvent;
import org.rstudio.studio.client.htmlpreview.model.HTMLPreviewParams;
import org.rstudio.studio.client.notebook.CompileNotebookOptions;
import org.rstudio.studio.client.notebook.CompileNotebookOptionsDialog;
import org.rstudio.studio.client.notebook.CompileNotebookPrefs;
import org.rstudio.studio.client.notebook.CompileNotebookResult;
import org.rstudio.studio.client.palette.model.CommandPaletteItem;
import org.rstudio.studio.client.plumber.events.LaunchPlumberAPIEvent;
import org.rstudio.studio.client.plumber.events.PlumberAPIStatusEvent;
import org.rstudio.studio.client.plumber.model.PlumberAPIParams;
import org.rstudio.studio.client.rmarkdown.RmdOutput;
import org.rstudio.studio.client.rmarkdown.events.ConvertToShinyDocEvent;
import org.rstudio.studio.client.rmarkdown.events.RmdOutputFormatChangedEvent;
import org.rstudio.studio.client.rmarkdown.events.RmdRenderPendingEvent;
import org.rstudio.studio.client.rmarkdown.model.NotebookQueueUnit;
import org.rstudio.studio.client.rmarkdown.model.RMarkdownContext;
import org.rstudio.studio.client.rmarkdown.model.RmdEditorOptions;
import org.rstudio.studio.client.rmarkdown.model.RmdFrontMatter;
import org.rstudio.studio.client.rmarkdown.model.RmdFrontMatterOutputOptions;
import org.rstudio.studio.client.rmarkdown.model.RmdOutputFormat;
import org.rstudio.studio.client.rmarkdown.model.RmdTemplateFormat;
import org.rstudio.studio.client.rmarkdown.model.RmdYamlData;
import org.rstudio.studio.client.rmarkdown.model.YamlFrontMatter;
import org.rstudio.studio.client.rmarkdown.model.YamlTree;
import org.rstudio.studio.client.rmarkdown.ui.RmdTemplateOptionsDialog;
import org.rstudio.studio.client.rsconnect.events.RSConnectActionEvent;
import org.rstudio.studio.client.rsconnect.events.RSConnectDeployInitiatedEvent;
import org.rstudio.studio.client.rsconnect.model.RSConnectPublishSettings;
import org.rstudio.studio.client.server.ServerError;
import org.rstudio.studio.client.server.ServerRequestCallback;
import org.rstudio.studio.client.server.Void;
import org.rstudio.studio.client.server.VoidServerRequestCallback;
import org.rstudio.studio.client.shiny.ShinyApplication;
import org.rstudio.studio.client.shiny.events.LaunchShinyApplicationEvent;
import org.rstudio.studio.client.shiny.events.ShinyApplicationStatusEvent;
import org.rstudio.studio.client.shiny.model.ShinyApplicationParams;
import org.rstudio.studio.client.shiny.model.ShinyTestResults;
import org.rstudio.studio.client.workbench.WorkbenchContext;
import org.rstudio.studio.client.workbench.commands.Commands;
import org.rstudio.studio.client.workbench.model.Session;
import org.rstudio.studio.client.workbench.model.SessionInfo;
import org.rstudio.studio.client.workbench.prefs.model.UserPrefs;
import org.rstudio.studio.client.workbench.prefs.model.UserState;
import org.rstudio.studio.client.workbench.ui.FontSizeManager;
import org.rstudio.studio.client.workbench.views.console.events.SendToConsoleEvent;
import org.rstudio.studio.client.workbench.views.console.shell.editor.InputEditorPosition;
import org.rstudio.studio.client.workbench.views.console.shell.editor.InputEditorSelection;
import org.rstudio.studio.client.workbench.views.files.events.FileChangeEvent;
import org.rstudio.studio.client.workbench.views.files.events.FileChangeHandler;
import org.rstudio.studio.client.workbench.views.files.model.FileChange;
import org.rstudio.studio.client.workbench.views.help.events.ShowHelpEvent;
import org.rstudio.studio.client.workbench.views.jobs.events.JobRunScriptEvent;
import org.rstudio.studio.client.workbench.views.jobs.events.LauncherJobRunScriptEvent;
import org.rstudio.studio.client.workbench.views.output.compilepdf.events.CompilePdfEvent;
import org.rstudio.studio.client.workbench.views.output.lint.LintManager;
import org.rstudio.studio.client.workbench.views.presentation.events.SourceFileSaveCompletedEvent;
import org.rstudio.studio.client.workbench.views.presentation.model.PresentationState;
import org.rstudio.studio.client.workbench.views.source.Source;
import org.rstudio.studio.client.workbench.views.source.SourceColumn;
import org.rstudio.studio.client.workbench.views.source.SourceWindowManager;
import org.rstudio.studio.client.workbench.views.source.editors.EditingTarget;
import org.rstudio.studio.client.workbench.views.source.editors.EditingTargetCodeExecution;
import org.rstudio.studio.client.workbench.views.source.editors.EditingTargetSource.EditingTargetNameProvider;
import org.rstudio.studio.client.workbench.views.source.editors.text.TextEditingTargetRMarkdownHelper.RmdSelectedTemplate;
import org.rstudio.studio.client.workbench.views.source.editors.text.ace.AceAfterCommandExecutedEvent;
import org.rstudio.studio.client.workbench.views.source.editors.text.ace.AceFold;
import org.rstudio.studio.client.workbench.views.source.editors.text.ace.Mode.InsertChunkInfo;
import org.rstudio.studio.client.workbench.views.source.editors.text.ace.Position;
import org.rstudio.studio.client.workbench.views.source.editors.text.ace.Range;
import org.rstudio.studio.client.workbench.views.source.editors.text.ace.VimMarks;
import org.rstudio.studio.client.workbench.views.source.editors.text.cpp.CppCompletionContext;
import org.rstudio.studio.client.workbench.views.source.editors.text.cpp.CppCompletionOperation;
import org.rstudio.studio.client.workbench.views.source.editors.text.events.*;
import org.rstudio.studio.client.workbench.views.source.editors.text.rmd.ChunkExecUnit;
import org.rstudio.studio.client.workbench.views.source.editors.text.rmd.TextEditingTargetNotebook;
import org.rstudio.studio.client.workbench.views.source.editors.text.rmd.events.InterruptChunkEvent;
import org.rstudio.studio.client.workbench.views.source.editors.text.status.StatusBar;
import org.rstudio.studio.client.workbench.views.source.editors.text.status.StatusBar.HideMessageHandler;
import org.rstudio.studio.client.workbench.views.source.editors.text.status.StatusBarPopupMenu;
import org.rstudio.studio.client.workbench.views.source.editors.text.status.StatusBarPopupRequest;
import org.rstudio.studio.client.workbench.views.source.editors.text.ui.ChooseEncodingDialog;
import org.rstudio.studio.client.workbench.views.source.editors.text.ui.RMarkdownNoParamsDialog;
import org.rstudio.studio.client.workbench.views.source.editors.text.visualmode.VisualMode;
import org.rstudio.studio.client.workbench.views.source.editors.text.visualmode.VisualMode.SyncType;
import org.rstudio.studio.client.workbench.views.source.events.CollabEditStartParams;
import org.rstudio.studio.client.workbench.views.source.events.CollabExternalEditEvent;
import org.rstudio.studio.client.workbench.views.source.events.DocFocusedEvent;
import org.rstudio.studio.client.workbench.views.source.events.DocTabDragStateChangedEvent;
import org.rstudio.studio.client.workbench.views.source.events.DocWindowChangedEvent;
import org.rstudio.studio.client.workbench.views.source.events.PopoutDocEvent;
import org.rstudio.studio.client.workbench.views.source.events.RecordNavigationPositionEvent;
import org.rstudio.studio.client.workbench.views.source.events.RecordNavigationPositionHandler;
import org.rstudio.studio.client.workbench.views.source.events.SourceFileSavedEvent;
import org.rstudio.studio.client.workbench.views.source.events.SourceNavigationEvent;
import org.rstudio.studio.client.workbench.views.source.model.*;
import org.rstudio.studio.client.workbench.views.vcs.common.ConsoleProgressDialog;
import org.rstudio.studio.client.workbench.views.vcs.common.events.ShowVcsDiffEvent;
import org.rstudio.studio.client.workbench.views.vcs.common.events.ShowVcsHistoryEvent;
import org.rstudio.studio.client.workbench.views.vcs.common.events.VcsRevertFileEvent;
import org.rstudio.studio.client.workbench.views.vcs.common.events.VcsViewOnGitHubEvent;
import org.rstudio.studio.client.workbench.views.vcs.common.model.GitHubViewRequest;

import java.util.ArrayList;
import java.util.HashMap;
import java.util.HashSet;
import java.util.Iterator;
import java.util.List;

public class TextEditingTarget implements
                                  EditingTarget,
                                  EditingTargetCodeExecution.CodeExtractor
{
   interface MyCommandBinder
         extends CommandBinder<Commands, TextEditingTarget>
   {
   }

   private static final String NOTEBOOK_TITLE = "notebook_title";
   private static final String NOTEBOOK_AUTHOR = "notebook_author";
   private static final String NOTEBOOK_TYPE = "notebook_type";

   public final static String DOC_OUTLINE_SIZE    = "docOutlineSize";
   public final static String DOC_OUTLINE_VISIBLE = "docOutlineVisible";

   public static final String RMD_VISUAL_MODE = "rmdVisualMode";
   public static final String RMD_VISUAL_MODE_WRAP_CONFIGURED = "rmdVisualWrapConfigured";

   public static final String SOFT_WRAP_LINES = "softWrapLines";
   public static final String USE_RAINBOW_PARENS = "useRainbowParens";

   private static final MyCommandBinder commandBinder =
         GWT.create(MyCommandBinder.class);

   public interface Display extends TextDisplay,
                                    WarningBarDisplay,
                                    HasFindReplace,
                                    HasEnsureVisibleHandlers,
                                    HasEnsureHeightHandlers,
                                    HasResizeHandlers
   {
      HasValue<Boolean> getSourceOnSave();
      void ensureVisible();

      void findSelectAll();
      void findFromSelection();

      StatusBar getStatusBar();

      boolean isAttached();

      void adaptToExtendedFileType(String extendedType);
      void onShinyApplicationStateChanged(String state);
      void onPlumberAPIStateChanged(String state);

      void debug_dumpContents();
      void debug_importDump();

      void setIsShinyFormat(boolean showOutputOptions,
                            boolean isPresentation,
                            boolean isShinyPrerendered);
      void setIsNotShinyFormat();
      void setIsNotebookFormat();
      void setFormatOptions(TextFileType fileType,
                            boolean showRmdFormatMenu,
                            boolean canEditFormatOptions,
                            List<String> options,
                            List<String> values,
                            List<String> extensions,
                            String selected);
      HandlerRegistration addRmdFormatChangedHandler(
            RmdOutputFormatChangedEvent.Handler handler);

      void setPublishPath(String type, String publishPath);
      void invokePublish();

      void initWidgetSize();

      void toggleDocumentOutline();
      void toggleRmdVisualMode();
      void toggleSoftWrapMode();
      void toggleRainbowParens();

      void setNotebookUIVisible(boolean visible);

      void setAccessibleName(String name);

      TextEditorContainer editorContainer();

      void manageCommandUI();

      void addVisualModeFindReplaceButton(ToolbarButton findReplaceButton);
   }

   private class SaveProgressIndicator implements ProgressIndicator
   {

      public SaveProgressIndicator(FileSystemItem file,
                                   TextFileType fileType,
                                   Command executeOnSuccess)
      {
         file_ = file;
         newFileType_ = fileType;
         executeOnSuccess_ = executeOnSuccess;
      }

      public void onProgress(String message)
      {
         onProgress(message, null);
      }

      public void onProgress(String message, Operation onCancel)
      {
      }

      public void clearProgress()
      {
      }

      public void onCompleted()
      {
         // don't need to check again soon because we just saved
         // (without this and when file monitoring is active we'd
         // end up immediately checking for external edits)
         externalEditCheckInterval_.reset(250);
         boolean fileTypeChanged = true;

         if (newFileType_ != null)
         {
            // if we already had a file type, see if the underlying type has changed
            if (fileType_ != null)
            {
               fileTypeChanged = !StringUtil.equals(newFileType_.getTypeId(), fileType_.getTypeId());
            }
            fileType_ = newFileType_;
         }

         if (file_ != null)
         {
            ignoreDeletes_ = false;
            forceSaveCommandActive_ = false;
            commands_.reopenSourceDocWithEncoding().setEnabled(true);
            name_.setValue(file_.getName(), true);
            // Make sure tooltip gets updated, even if name hasn't changed
            name_.fireChangeEvent();

            // If we were dirty prior to saving, clean up the debug state so
            // we don't continue highlighting after saving. (There are cases
            // in which we want to restore highlighting after the dirty state
            // is marked clean--i.e. when unwinding the undo stack.)
            if (dirtyState_.getValue())
               endDebugHighlighting();

            dirtyState_.markClean();
         }

         if (newFileType_ != null && fileTypeChanged)
         {
            // Make sure the icon gets updated, even if name hasn't changed
            name_.fireChangeEvent();
            updateStatusBarLanguage();
            view_.adaptToFileType(newFileType_);

            // turn R Markdown behavior (inline execution, previews, etc.)
            // based on whether we just became an R Markdown type
            setRMarkdownBehaviorEnabled(newFileType_.isRmd());

            events_.fireEvent(new FileTypeChangedEvent());
            if (!fileType_.canSourceOnSave() && docUpdateSentinel_.sourceOnSave())
            {
               view_.getSourceOnSave().setValue(false, true);
            }
         }

         if (executeOnSuccess_ != null)
            executeOnSuccess_.execute();
      }

      public void onError(final String message)
      {
         // in case the error occurred saving a document that wasn't
         // in the foreground
         view_.ensureVisible();

         // command to show the error
         final Command showErrorCommand = new Command() {
            @Override
            public void execute()
            {
               globalDisplay_.showErrorMessage("Error Saving File",
                                               message);
            }
         };

         // check whether the file exists and isn't writeable
         if (file_ != null)
         {
            server_.isReadOnlyFile(file_.getPath(),
                                   new ServerRequestCallback<Boolean>() {

               @Override
               public void onResponseReceived(Boolean isReadOnly)
               {
                  if (isReadOnly)
                  {
                     String message = "This source file is read-only " +
                                      "so changes cannot be saved";
                     view_.showWarningBar(message);

                     String saveAsPath = file_.getParentPath().completePath(
                           file_.getStem() + "-copy" + file_.getExtension());
                     saveNewFile(
                           saveAsPath,
                           null,
                           CommandUtil.join(postSaveCommand(), new Command() {

                              @Override
                              public void execute()
                              {
                                 view_.hideWarningBar();
                              }
                           }));

                  }
                  else
                  {
                     showErrorCommand.execute();
                  }
               }

               @Override
               public void onError(ServerError error)
               {
                  Debug.logError(error);
                  showErrorCommand.execute();
               }
            });
         }
         else
         {
            showErrorCommand.execute();
         }


      }

      private final FileSystemItem file_;

      private final TextFileType newFileType_;
      private final Command executeOnSuccess_;
   }

   @Inject
   public TextEditingTarget(Commands commands,
                            SourceServerOperations server,
                            EventBus events,
                            GlobalDisplay globalDisplay,
                            FileDialogs fileDialogs,
                            FileTypeRegistry fileTypeRegistry,
                            FileTypeCommands fileTypeCommands,
                            ConsoleDispatcher consoleDispatcher,
                            WorkbenchContext workbenchContext,
                            Session session,
                            Synctex synctex,
                            FontSizeManager fontSizeManager,
                            DocDisplay docDisplay,
                            UserPrefs prefs,
                            UserState state,
                            BreakpointManager breakpointManager,
                            Source source,
                            DependencyManager dependencyManager)
   {
      commands_ = commands;
      server_ = server;
      events_ = events;
      globalDisplay_ = globalDisplay;
      fileDialogs_ = fileDialogs;
      fileTypeRegistry_ = fileTypeRegistry;
      fileTypeCommands_ = fileTypeCommands;
      consoleDispatcher_ = consoleDispatcher;
      workbenchContext_ = workbenchContext;
      session_ = session;
      synctex_ = synctex;
      fontSizeManager_ = fontSizeManager;
      breakpointManager_ = breakpointManager;
      source_ = source;
      dependencyManager_ = dependencyManager;

      docDisplay_ = docDisplay;
      dirtyState_ = new DirtyState(docDisplay_, false);
      lintManager_ = new LintManager(this, cppCompletionContext_);
      prefs_ = prefs;
      state_ = state;
      compilePdfHelper_ = new TextEditingTargetCompilePdfHelper(docDisplay_);
      rmarkdownHelper_ = new TextEditingTargetRMarkdownHelper();
      cppHelper_ = new TextEditingTargetCppHelper(cppCompletionContext_,
                                                  docDisplay_);
      jsHelper_ = new TextEditingTargetJSHelper(docDisplay_);
      sqlHelper_ = new TextEditingTargetSqlHelper(docDisplay_);
      presentationHelper_ = new TextEditingTargetPresentationHelper(
                                                                  docDisplay_);
      reformatHelper_ = new TextEditingTargetReformatHelper(docDisplay_);
      renameHelper_ = new TextEditingTargetRenameHelper(docDisplay_);
      rHelper_ = new TextEditingTargetRHelper(docDisplay_);

      docDisplay_.setRnwCompletionContext(compilePdfHelper_);
      docDisplay_.setCppCompletionContext(cppCompletionContext_);
      docDisplay_.setRCompletionContext(rContext_);
      scopeHelper_ = new TextEditingTargetScopeHelper(docDisplay_);

      addRecordNavigationPositionHandler(releaseOnDismiss_,
                                         docDisplay_,
                                         events_,
                                         this);

      EditingTarget target = this;
      docDisplay_.addKeyDownHandler(new KeyDownHandler()
      {
         public void onKeyDown(KeyDownEvent event)
         {
            NativeEvent ne = event.getNativeEvent();
            int mod = KeyboardShortcut.getModifierValue(ne);

            if ((mod == KeyboardShortcut.META || (
                  mod == KeyboardShortcut.CTRL &&
                  !BrowseCap.hasMetaKey() &&
                  !docDisplay_.isEmacsModeOn() &&
                  (!docDisplay_.isVimModeOn() || docDisplay_.isVimInInsertMode())))
                && ne.getKeyCode() == 'F')
            {
               event.preventDefault();
               event.stopPropagation();
               commands_.findReplace().execute();
            }
            else if (BrowseCap.hasMetaKey() &&
                     (mod == KeyboardShortcut.META) &&
                     (ne.getKeyCode() == 'E'))
            {
               event.preventDefault();
               event.stopPropagation();
               commands_.findFromSelection().execute();
            }
            else if (mod == KeyboardShortcut.CTRL
                     && ne.getKeyCode() == KeyCodes.KEY_UP
                     && fileType_ == FileTypeRegistry.R)
            {
               event.preventDefault();
               event.stopPropagation();
               jumpToPreviousFunction();
            }
            else if (mod == KeyboardShortcut.CTRL
                     && ne.getKeyCode() == KeyCodes.KEY_DOWN
                     && fileType_ == FileTypeRegistry.R)
            {
               event.preventDefault();
               event.stopPropagation();
               jumpToNextFunction();
            }
            else if ((ne.getKeyCode() == KeyCodes.KEY_ESCAPE) &&
                     prefs_.editorKeybindings().getValue() != UserPrefs.EDITOR_KEYBINDINGS_VIM)
            {
               event.preventDefault();
               event.stopPropagation();

               // Don't send an interrupt if a popup is visible
               if (docDisplay_.isPopupVisible())
                  return;

               // Don't send an interrupt if we're in a source window
               if (!SourceWindowManager.isMainSourceWindow())
                  return;

               if (commands_.interruptR().isEnabled())
                  commands_.interruptR().execute();
            }
            else if (
                  prefs_.continueCommentsOnNewline().getValue() &&
                  !docDisplay_.isPopupVisible() &&
                  ne.getKeyCode() == KeyCodes.KEY_ENTER && mod == 0 &&
                    (fileType_.isC() || isCursorInRMode() || isCursorInTexMode()))
            {
               String line = docDisplay_.getCurrentLineUpToCursor();
               Pattern pattern = null;

               if (isCursorInRMode())
                  pattern = Pattern.create("^(\\s*#+'?\\s*)");
               else if (isCursorInTexMode())
                  pattern = Pattern.create("^(\\s*%+'?\\s*)");
               else if (fileType_.isC())
               {
                  // bail on attributes
                  if (!line.matches("^\\s*//\\s*\\[\\[.*\\]\\].*"))
                     pattern = Pattern.create("^(\\s*//'?\\s*)");
               }

               if (pattern != null)
               {
                  Match match = pattern.match(line, 0);
                  if (match != null)
                  {
                     event.preventDefault();
                     event.stopPropagation();
                     docDisplay_.insertCode("\n" + match.getGroup(1));
                     docDisplay_.ensureCursorVisible();
                  }
               }
            }
            else if (
                  prefs_.continueCommentsOnNewline().getValue() &&
                  !docDisplay_.isPopupVisible() &&
                  ne.getKeyCode() == KeyCodes.KEY_ENTER &&
                  mod == KeyboardShortcut.SHIFT)
            {
               event.preventDefault();
               event.stopPropagation();
               String indent = docDisplay_.getNextLineIndent();
               docDisplay_.insertCode("\n" + indent);
            }
            events_.fireEvent(new EditingTargetSelectedEvent(target));
         }
      });

      docDisplay_.addClickHandler(new ClickHandler()
      {
         @Override
         public void onClick(ClickEvent event)
         {
            events_.fireEvent(new EditingTargetSelectedEvent(target));
         }
      });

      docDisplay_.addCommandClickHandler(new CommandClickEvent.Handler()
      {
         @Override
         public void onCommandClick(CommandClickEvent event)
         {
            // bail if the target is a link marker (implies already handled)
            NativeEvent nativeEvent = event.getNativeEvent();
            Element target = nativeEvent.getEventTarget().cast();
            if (target != null && target.hasClassName("ace_marker"))
            {
               nativeEvent.stopPropagation();
               nativeEvent.preventDefault();
               return;
            }

            // force cursor position
            Position position = event.getEvent().getDocumentPosition();
            docDisplay_.setCursorPosition(position);

            // delegate to handlers
            if (fileType_.canCompilePDF() &&
                commands_.synctexSearch().isEnabled())
            {
               // warn firefox users that this doesn't really work in Firefox
               if (BrowseCap.isFirefox() && !BrowseCap.isMacintosh())
                  SynctexUtils.maybeShowFirefoxWarning("PDF preview");

               doSynctexSearch(true);
            }
            else
            {
               docDisplay_.goToDefinition();
            }
         }
      });

      docDisplay_.addFindRequestedHandler(new FindRequestedEvent.Handler() {
         @Override
         public void onFindRequested(FindRequestedEvent event)
         {
            view_.showFindReplace(event.getDefaultForward());
         }
      });

      docDisplay_.addScopeTreeReadyHandler(new ScopeTreeReadyEvent.Handler()
      {
         @Override
         public void onScopeTreeReady(ScopeTreeReadyEvent event)
         {
            updateCurrentScope();
         }
      });

      docDisplay_.addEditorBlurHandler((BlurEvent evt) ->
      {
         // When the editor loses focus, perform an autosave if enabled, the
         // buffer is dirty, and we have a file to save to
         if (prefs.autoSaveOnBlur().getValue() &&
             dirtyState_.getValue() &&
             getPath() != null &&
             !docDisplay_.hasActiveCollabSession())
         {
            try
            {
               save();
            }
            catch(Exception e)
            {
               // Autosave exceptions are logged rather than displayed
               Debug.logException(e);
            }
         }
      });

      events_.addHandler(
            ShinyApplicationStatusEvent.TYPE,
            new ShinyApplicationStatusEvent.Handler()
            {
               @Override
               public void onShinyApplicationStatus(
                     ShinyApplicationStatusEvent event)
               {
                  // If the document appears to be inside the directory
                  // associated with the event, update the view to match the
                  // new state.
                  if (getPath() != null &&
                      getPath().startsWith(event.getParams().getPath()))
                  {
                     String state = event.getParams().getState();
                     if (event.getParams().getViewerType() !=
                            UserPrefs.SHINY_VIEWER_TYPE_PANE &&
                         event.getParams().getViewerType() !=
                            UserPrefs.SHINY_VIEWER_TYPE_WINDOW)
                     {
                        // we can't control the state when it's not in an
                        // RStudio-owned window, so treat the app as stopped
                        state = ShinyApplicationParams.STATE_STOPPED;
                     }
                     view_.onShinyApplicationStateChanged(state);
                  }
               }
            });

      events_.addHandler(
            PlumberAPIStatusEvent.TYPE,
            new PlumberAPIStatusEvent.Handler()
            {
               @Override
               public void onPlumberAPIStatus(PlumberAPIStatusEvent event)
               {
                  // If the document appears to be inside the directory
                  // associated with the event, update the view to match the
                  // new state.
                  if (getPath() != null &&
                      getPath().startsWith(event.getParams().getPath()))
                  {
                     String state = event.getParams().getState();
                     if (event.getParams().getViewerType() !=
                            UserPrefs.PLUMBER_VIEWER_TYPE_PANE &&
                         event.getParams().getViewerType() !=
                            UserPrefs.PLUMBER_VIEWER_TYPE_WINDOW)
                     {
                        // we can't control the state when it's not in an
                        // RStudio-owned window, so treat the app as stopped
                        state = PlumberAPIParams.STATE_STOPPED;
                     }
                     view_.onPlumberAPIStateChanged(state);
                  }
               }
            });

      events_.addHandler(
            BreakpointsSavedEvent.TYPE,
            new BreakpointsSavedEvent.Handler()
      {
         @Override
         public void onBreakpointsSaved(BreakpointsSavedEvent event)
         {
            // if this document isn't ready for breakpoints, stop now
            if (docUpdateSentinel_ == null)
            {
               return;
            }
            for (Breakpoint breakpoint: event.breakpoints())
            {
               // discard the breakpoint if it's not related to the file this
               // editor instance is concerned with
               if (!breakpoint.isInFile(getPath()))
               {
                  continue;
               }

               // if the breakpoint was saved successfully, enable it on the
               // editor surface; otherwise, just remove it.
               if (event.successful())
               {
                  docDisplay_.addOrUpdateBreakpoint(breakpoint);
               }
               else
               {
                  // Show a warning for breakpoints that didn't get set (unless
                  // the reason the breakpoint wasn't set was that it's being
                  // removed)
                  if (breakpoint.getState() != Breakpoint.STATE_REMOVING)
                  {
                     view_.showWarningBar("Breakpoints can only be set inside "+
                                          "the body of a function. ");
                  }
                  docDisplay_.removeBreakpoint(breakpoint);
               }
            }
            updateBreakpointWarningBar();
         }
      });

      events_.addHandler(ConvertToShinyDocEvent.TYPE,
                         new ConvertToShinyDocEvent.Handler()
      {
         @Override
         public void onConvertToShinyDoc(ConvertToShinyDocEvent event)
         {
            if (getPath() != null &&
                getPath().equals(event.getPath()))
            {
               String yaml = getRmdFrontMatter();
               if (yaml == null)
                  return;
               String newYaml = rmarkdownHelper_.convertYamlToShinyDoc(yaml);
               applyRmdFrontMatter(newYaml);
               renderRmd();
            }
         }
      });

      events_.addHandler(RSConnectDeployInitiatedEvent.TYPE,
            new RSConnectDeployInitiatedEvent.Handler()
            {
               @Override
               public void onRSConnectDeployInitiated(
                     RSConnectDeployInitiatedEvent event)
               {
                  // no need to process this event if this target doesn't have a
                  // path, or if the event's contents don't include additional
                  // files.
                  if (getPath() == null)
                     return;

                  // see if the event corresponds to a deployment of this file
                  if (!getPath().equals(event.getSource().getSourceFile()))
                     return;

                  RSConnectPublishSettings settings = event.getSettings();
                  if (settings == null)
                     return;

                  // ignore deployments of static content generated from this
                  // file
                  if (settings.getAsStatic())
                     return;

                  if (settings.getAdditionalFiles() != null &&
                      settings.getAdditionalFiles().size() > 0)
                  {
                     addAdditionalResourceFiles(settings.getAdditionalFiles());
                  }
               }
            });

      events_.addHandler(
            SetEditorCommandBindingsEvent.TYPE,
            new SetEditorCommandBindingsEvent.Handler()
            {
               @Override
               public void onSetEditorCommandBindings(SetEditorCommandBindingsEvent event)
               {
                  getDocDisplay().setEditorCommandBinding(
                        event.getId(),
                        event.getKeySequences());
               }
            });

      events_.addHandler(
            ResetEditorCommandsEvent.TYPE,
            new ResetEditorCommandsEvent.Handler()
            {
               @Override
               public void onResetEditorCommands(ResetEditorCommandsEvent event)
               {
                  getDocDisplay().resetCommands();
               }
            });

      events_.addHandler(DocTabDragStateChangedEvent.TYPE,
            new DocTabDragStateChangedEvent.Handler()
            {

               @Override
               public void onDocTabDragStateChanged(
                     DocTabDragStateChangedEvent e)
               {
                  // enable text drag/drop only while we're not dragging tabs
                  boolean enabled = e.getState() ==
                        DocTabDragStateChangedEvent.STATE_NONE;

                  // make editor read only while we're dragging and dropping
                  // tabs; otherwise the editor surface will accept a tab drop
                  // as text
                  docDisplay_.setReadOnly(!enabled);
               }
            });

      events_.addHandler(
            AceAfterCommandExecutedEvent.TYPE,
            new AceAfterCommandExecutedEvent.Handler()
            {
               @Override
               public void onAceAfterCommandExecuted(AceAfterCommandExecutedEvent event)
               {
                  JavaScriptObject data = event.getCommandData();
                  if (isIncrementalSearchCommand(data))
                  {
                     String message = getIncrementalSearchMessage();
                     if (StringUtil.isNullOrEmpty(message))

                     {
                        view_.getStatusBar().hideMessage();
                     }
                     else
                     {
                        view_.getStatusBar().showMessage(
                              getIncrementalSearchMessage(),
                              2000);
                     }
                  }
               }
            });

      releaseOnDismiss_.add(
         prefs.autoSaveOnBlur().addValueChangeHandler((ValueChangeEvent<Boolean> val) ->
         {
            // When the user turns on autosave, disable Source on Save if it was
            // previously enabled; otherwise documents which were open with this
            // setting enabled will start sourcing themselves on blur.
            if (val.getValue())
            {
               setSourceOnSave(false);
            }
         }));
      releaseOnDismiss_.add(
         prefs.autoSaveOnIdle().bind((String behavior) ->
         {
            if (behavior == UserPrefs.AUTO_SAVE_ON_IDLE_COMMIT)
            {
               // When switching into autosave on idle mode, start the timer
               setSourceOnSave(false);
               nudgeAutosave();
            }
            else
            {
               // When leaving it, stop the timer
               autoSaveTimer_.cancel();
            }
         }));
   }

   static {
      initializeIncrementalSearch();
   }

   private static final native String initializeIncrementalSearch() /*-{
      var IncrementalSearch = $wnd.require("ace/incremental_search").IncrementalSearch;
      (function() {
         this.message = $entry(function(msg) {
            @org.rstudio.studio.client.workbench.views.source.editors.text.TextEditingTarget::setIncrementalSearchMessage(Ljava/lang/String;)(msg);
         });

      }).call(IncrementalSearch.prototype);
   }-*/;

   private static final native boolean isIncrementalSearchCommand(JavaScriptObject data) /*-{
      var command = data.command;
      if (command == null)
         return false;

      var result =
         command.name === "iSearch" ||
         command.name === "iSearchBackwards" ||
         command.isIncrementalSearchCommand === true;

      return result;
   }-*/;

   private static String sIncrementalSearchMessage_ = null;
   private static final void setIncrementalSearchMessage(String message)
   {
      sIncrementalSearchMessage_ = message;
   }

   private static final String getIncrementalSearchMessage()
   {
      return sIncrementalSearchMessage_;
   }

   private boolean moveCursorToNextSectionOrChunk(boolean includeSections)
   {
      Scope current = docDisplay_.getCurrentScope();
      ScopeList scopes = new ScopeList(docDisplay_);
      Position cursorPos = docDisplay_.getCursorPosition();

      int n = scopes.size();
      for (int i = 0; i < n; i++)
      {
         Scope scope = scopes.get(i);
         if (!(scope.isChunk() || (scope.isSection() && includeSections)))
            continue;

         if (scope.equals(current))
            continue;

         if (scope.getPreamble().isAfter(cursorPos))
         {
            moveCursorToNextPrevSection(scope.getPreamble());
            return true;
         }
      }

      return false;
   }

   private boolean moveCursorToPreviousSectionOrChunk(boolean includeSections)
   {
      ScopeList scopes = new ScopeList(docDisplay_);
      Position cursorPos = docDisplay_.getCursorPosition();

      int n = scopes.size();
      for (int i = n - 1; i >= 0; i--)
      {
         Scope scope = scopes.get(i);
         if (!(scope.isChunk() || (includeSections && scope.isSection())))
            continue;

         if (scope.getPreamble().isBefore(cursorPos))
         {
            moveCursorToNextPrevSection(scope.getPreamble());
            return true;
         }
      }

      return false;
   }

   private void moveCursorToNextPrevSection(Position pos)
   {
      docDisplay_.setCursorPosition(pos);
      docDisplay_.moveCursorNearTop(5);
   }

   @Handler
   void onSwitchFocusSourceConsole()
   {
      if (docDisplay_.isFocused())
         commands_.activateConsole().execute();
      else
         commands_.activateSource().execute();
   }

   @Handler
   void onGoToStartOfCurrentScope()
   {
      docDisplay_.focus();
      Scope scope = docDisplay_.getCurrentScope();
      if (scope != null)
      {
         Position position = Position.create(
               scope.getBodyStart().getRow(),
               scope.getBodyStart().getColumn() + 1);
         docDisplay_.setCursorPosition(position);
      }
   }

   @Handler
   void onGoToEndOfCurrentScope()
   {
      docDisplay_.focus();
      Scope scope = docDisplay_.getCurrentScope();
      if (scope != null)
      {
         Position end = scope.getEnd();
         if (end != null)
         {
            Position position = Position.create(
                  end.getRow(),
                  Math.max(0, end.getColumn() - 1));
            docDisplay_.setCursorPosition(position);
         }
      }
   }

   @Handler
   void onGoToNextSection()
   {
      if (visualMode_.isActivated())
      {
         visualMode_.goToNextSection();
      }
      else
      {
         if (docDisplay_.getFileType().canGoNextPrevSection())
         {
            if (!moveCursorToNextSectionOrChunk(true))
               docDisplay_.gotoPageDown();
         }
         else
         {
            docDisplay_.gotoPageDown();
         }
      }
      
   }

   @Handler
   void onGoToPrevSection()
   {
      if (visualMode_.isActivated())
      {
         visualMode_.goToPreviousSection();
      }
      else
      {
         if (docDisplay_.getFileType().canGoNextPrevSection())
         {
            if (!moveCursorToPreviousSectionOrChunk(true))
               docDisplay_.gotoPageUp();
         }
         else
         {
            docDisplay_.gotoPageUp();
         }
      }
   }

   @Handler
   void onGoToNextChunk()
   {
      moveCursorToNextSectionOrChunk(false);
   }

   @Handler
   void onGoToPrevChunk()
   {
      moveCursorToPreviousSectionOrChunk(false);
   }


   public void ensureTextEditorActive(Command command)
   {
      visualMode_.deactivate(command);
   }
   
   public void ensureVisualModeActive(Command command)
   {
      visualMode_.activate(command);
   }
   
   public void navigateToXRef(String xref)
   {
      ensureVisualModeActive(() -> {
         Scheduler.get().scheduleDeferred(() -> {
            visualMode_.navigateToXRef(xref, false);
         });
        
      });
   }
   
   public void navigateToXRef(XRef xref, boolean forceVisualMode)
   {
      if (isVisualModeActivated() || forceVisualMode)
      {
         ensureVisualModeActive(() -> {
            Scheduler.get().scheduleDeferred(() -> {
               visualMode_.navigateToXRef(xref.getXRefString(), false);
            });
         });
      }
      else
      {
         String title = xref.getTitle();
         for (int i = 0, n = docDisplay_.getRowCount(); i < n; i++)
         {
            String line = docDisplay_.getLine(i);
            int index = line.indexOf(title);
            if (index == -1)
               continue;
            
            navigateToPosition(
                  SourcePosition.create(i, index),
                  false);
         }
      }
      
   }

   // the navigateToPosition methods are called by modules that explicitly
   // want the text editor active (e.g. debugging, find in files, etc.) so they
   // don't chec for visual mode
   
   @Override
   public void navigateToPosition(SourcePosition position,
                                  boolean recordCurrent)
   {
      ensureTextEditorActive(() -> {
         docDisplay_.navigateToPosition(position, recordCurrent);
      });
   }

   @Override
   public void navigateToPosition(SourcePosition position,
                                  boolean recordCurrent,
                                  boolean highlightLine)
   {
      ensureTextEditorActive(() -> {
         docDisplay_.navigateToPosition(position, recordCurrent, highlightLine, false);
      });
   }
   
   @Override
   public void navigateToPosition(SourcePosition position,
                                  boolean recordCurrent,
                                  boolean highlightLine,
                                  boolean moveCursor,
                                  Command onNavigationCompleted)
   {
      ensureTextEditorActive(() -> {
         docDisplay_.navigateToPosition(position, recordCurrent, highlightLine, !moveCursor);
         if (onNavigationCompleted != null)
            onNavigationCompleted.execute();
      });
   }

   // These methods are called by SourceNavigationHistory and source pane management
   // features (e.g. external source window and source columns) so need to check for
   // and dispatch to visual mode
   
   @Override
   public void recordCurrentNavigationPosition()
   {
      if (visualMode_.isActivated())
      {
         visualMode_.recordCurrentNavigationPosition();
      }
      else 
      {
         docDisplay_.recordCurrentNavigationPosition();
      }
   }
   
 
   @Override
   public void restorePosition(SourcePosition position)
   {
      if (visualMode_.isVisualModePosition(position))
      {
         ensureVisualModeActive(() -> {
            visualMode_.navigate(position, false);
         });
      }
      else
      {
         ensureTextEditorActive(() -> {
            docDisplay_.restorePosition(position);
         });
      }
   }

   @Override
   public SourcePosition currentPosition()
   {
      if (visualMode_.isActivated())
      {
         return visualMode_.getSourcePosition();
      }
      else
      {
         Position cursor = docDisplay_.getCursorPosition();
         if (docDisplay_.hasLineWidgets())
         {
            // if we have line widgets, they create an non-reproducible scroll
            // position, so use the cursor position only
            return SourcePosition.create(cursor.getRow(), cursor.getColumn());
         }
         return SourcePosition.create(getContext(), cursor.getRow(),
               cursor.getColumn(), docDisplay_.getScrollTop());
      }
     
   }

   @Override
   public boolean isAtSourceRow(SourcePosition position)
   {
      if (visualMode_.isActivated())
      {
         return visualMode_.isAtRow(position);
      }
      else
      {
         return docDisplay_.isAtSourceRow(position);
      }
     
   }

   @Override
   public void setCursorPosition(Position position)
   {
      docDisplay_.setCursorPosition(position);
   }

   @Override
   public void ensureCursorVisible()
   {
      docDisplay_.ensureCursorVisible();
   }

   @Override
   public void forceLineHighlighting()
   {
      docDisplay_.setHighlightSelectedLine(true);
   }

   @Override
   public void setSourceOnSave(boolean sourceOnSave)
   {
      if (view_ != null)
      {
         view_.getSourceOnSave().setValue(sourceOnSave, true);
      }
   }

   @Override
   public void highlightDebugLocation(
         SourcePosition startPos,
         SourcePosition endPos,
         boolean executing)
   {
      debugStartPos_ = startPos;
      debugEndPos_ = endPos;
      docDisplay_.highlightDebugLocation(startPos, endPos, executing);
      updateDebugWarningBar();
   }

   @Override
   public void endDebugHighlighting()
   {
      docDisplay_.endDebugHighlighting();
      debugStartPos_ = null;
      debugEndPos_ = null;
      updateDebugWarningBar();
   }

   @Override
   public void beginCollabSession(CollabEditStartParams params)
   {
      visualMode_.deactivate(() -> {
         // the server may notify us of a collab session we're already
         // participating in; this is okay
         if (docDisplay_.hasActiveCollabSession())
         {
            return;
         }

         // were we waiting to process another set of params when these arrived?
         boolean paramQueueClear = queuedCollabParams_ == null;

         // save params
         queuedCollabParams_ = params;

         // if we're not waiting for another set of params to resolve, and we're
         // the active doc, process these params immediately
         if (paramQueueClear && isActiveDocument())
         {
            beginQueuedCollabSession();
         }
      });
   }

   @Override
   public void endCollabSession()
   {
      if (docDisplay_.hasActiveCollabSession())
         docDisplay_.endCollabSession();

      // a collaboration session may have come and gone while the tab was not
      // focused
      queuedCollabParams_ = null;
   }

   private void beginQueuedCollabSession()
   {
      // do nothing if we don't have an active path
      if (docUpdateSentinel_ == null || docUpdateSentinel_.getPath() == null)
         return;

      // do nothing if we don't have queued params
      final CollabEditStartParams params = queuedCollabParams_;
      if (params == null)
         return;

      // if we have local changes, and we're not the master copy nor rejoining a
      // previous edit session, we need to prompt the user
      if (dirtyState().getValue() && !params.isMaster() &&
          !params.isRejoining())
      {
         String filename =
               FilePathUtils.friendlyFileName(docUpdateSentinel_.getPath());
         globalDisplay_.showYesNoMessage(
               GlobalDisplay.MSG_QUESTION,
               "Join Edit Session",
               "You have unsaved changes to " + filename + ", but another " +
               "user is editing the file. Do you want to discard your " +
               "changes and join their edit session, or make your own copy " +
               "of the file to work on?",
               false, // includeCancel
               new Operation()
               {
                  @Override
                  public void execute()
                  {
                     docDisplay_.beginCollabSession(params, dirtyState_);
                     queuedCollabParams_ = null;
                  }
               },
               new Operation()
               {
                  @Override
                  public void execute()
                  {
                     // open a new tab for the user's local changes
                     events_.fireEvent(new NewWorkingCopyEvent(fileType_,
                           docUpdateSentinel_.getPath(),
                           docUpdateSentinel_.getContents()));

                     // let the collab session initiate in this tab
                     docDisplay_.beginCollabSession(params, dirtyState_);
                     queuedCollabParams_ = null;
                  }
               },
               null, // cancelOperation,
               "Discard and Join",
               "Work on a Copy",
               true  // yesIsDefault
               );
      }
      else
      {
         // just begin the session right away
         docDisplay_.beginCollabSession(params, dirtyState_);
         queuedCollabParams_ = null;
      }
   }

   private void updateDebugWarningBar()
   {
      // show the warning bar if we're debugging and the document is dirty
      if (debugStartPos_ != null &&
          dirtyState().getValue() &&
          !isDebugWarningVisible_)
      {
         view_.showWarningBar("Debug lines may not match because the file contains unsaved changes.");
         isDebugWarningVisible_ = true;
      }
      // hide the warning bar if the dirty state or debug state change
      else if (isDebugWarningVisible_ &&
               (debugStartPos_ == null || dirtyState().getValue() == false))
      {
         view_.hideWarningBar();
         // if we're still debugging, start highlighting the line again
         if (debugStartPos_ != null)
         {
            docDisplay_.highlightDebugLocation(
                  debugStartPos_,
                  debugEndPos_, false);
         }
         isDebugWarningVisible_ = false;
      }
   }

   public void showWarningMessage(String message)
   {
      view_.showWarningBar(message);
   }

   public void showRequiredPackagesMissingWarning(List<String> packages)
   {
      view_.showRequiredPackagesMissingWarning(packages);
   }

   public void showTexInstallationMissingWarning(String message)
   {
      view_.showTexInstallationMissingWarning(message);
   }

   public void installTinyTeX()
   {
      Command onInstall = () -> {
         String code = "tinytex::install_tinytex()";
         events_.fireEvent(new SendToConsoleEvent(code, true));
      };

      dependencyManager_.withTinyTeX(
            "Installing tinytex",
            "Installing TinyTeX",
            onInstall);
   }

   private void jumpToPreviousFunction()
   {
      Scope jumpTo = scopeHelper_.getPreviousFunction(
            docDisplay_.getCursorPosition());

      if (jumpTo != null)
         docDisplay_.navigateToPosition(toSourcePosition(jumpTo), true);
   }

   private void jumpToNextFunction()
   {
      Scope jumpTo = scopeHelper_.getNextFunction(
            docDisplay_.getCursorPosition());

      if (jumpTo != null)
         docDisplay_.navigateToPosition(toSourcePosition(jumpTo), true);
   }

   public void initialize(SourceColumn column,
                          final SourceDocument document,
                          FileSystemContext fileContext,
                          FileType type,
                          EditingTargetNameProvider defaultNameProvider)
   {
      id_ = document.getId();
      fileContext_ = fileContext;
      fileType_ = (TextFileType) type;
      codeExecution_ = new EditingTargetCodeExecution(this, docDisplay_, getId(),
            this);
      extendedType_ = document.getExtendedType();
      extendedType_ = rmarkdownHelper_.detectExtendedType(document.getContents(),
                                                          extendedType_,
                                                          fileType_);

      themeHelper_ = new TextEditingTargetThemeHelper(this, events_, releaseOnDismiss_);

      docUpdateSentinel_ = new DocUpdateSentinel(
            server_,
            docDisplay_,
            document,
            globalDisplay_.getProgressIndicator("Save File"),
            dirtyState_,
            events_,
            prefs_,
            () ->
            {
               // Implement chunk definition provider
               if (visualMode_.isVisualEditorActive())
               {
                  return visualMode_.getChunkDefs();
               }
               else
               {
                  return docDisplay_.getChunkDefs();
               }
            });

      view_ = new TextEditingTargetWidget(this,
                                          docUpdateSentinel_,
                                          commands_,
                                          prefs_,
                                          state_,
                                          fileTypeRegistry_,
                                          docDisplay_,
                                          fileType_,
                                          extendedType_,
                                          events_,
                                          session_,
                                          column);

      roxygenHelper_ = new RoxygenHelper(docDisplay_, view_);
      packageDependencyHelper_ = new TextEditingTargetPackageDependencyHelper(this, docUpdateSentinel_, docDisplay_);

      // create notebook and forward resize events
      chunks_ = new TextEditingTargetChunks(this);
      notebook_ = new TextEditingTargetNotebook(this, chunks_, view_,
            docDisplay_, dirtyState_, docUpdateSentinel_, document,
            releaseOnDismiss_, dependencyManager_);
      view_.addResizeHandler(notebook_);

      // apply project properties
      projConfig_ = document.getProjectConfig();
      if (projConfig_ != null)
      {
         docDisplay_.setUseSoftTabs(projConfig_.useSoftTabs());
         docDisplay_.setTabSize(projConfig_.getTabSize());
      }

      // ensure that Makefile and Makevars always use tabs
      name_.addValueChangeHandler(new ValueChangeHandler<String>() {
         @Override
         public void onValueChange(ValueChangeEvent<String> event)
         {
            view_.setAccessibleName(name_.getValue());
            FileSystemItem item = FileSystemItem.createFile(event.getValue());
            if (shouldEnforceHardTabs(item))
               docDisplay_.setUseSoftTabs(false);
         }
      });

      String name = getNameFromDocument(document, defaultNameProvider);
      name_.setValue(name, true);
      String contents = document.getContents();

      // disable change detection when setting code (since we're just doing
      // this to ensure the document's state reflects the server state and so
      // these aren't changes that diverge the document's client state from
      // the server state)
      docUpdateSentinel_.withChangeDetectionSuspended(() ->
      {
         docDisplay_.setCode(contents, false);
      });

      // Discover dependencies on file first open.
      packageDependencyHelper_.discoverPackageDependencies();

      // Load and apply folds.
      final ArrayList<Fold> folds = Fold.decode(document.getFoldSpec());
      Scheduler.get().scheduleDeferred(new ScheduledCommand()
      {
         @Override
         public void execute()
         {
            // disable change detection when adding folds (since we're just doing
            // this to ensure the document's state reflects the server state and so
            // these aren't changes that diverge the document's client state from
            // the server state)
            docUpdateSentinel_.withChangeDetectionSuspended(() ->
            {
               for (Fold fold : folds)
                  docDisplay_.addFold(fold.getRange());
            });
         }
      });

      // Load and apply Vim marks (if they exist).
      if (document.getProperties().hasKey("marks"))
      {
         final String marksSpec = document.getProperties().getString("marks");
         final JsMap<Position> marks = VimMarks.decode(marksSpec);

         // Time out the marks setting just to avoid conflict with other
         // mutations of the editor.
         new Timer()
         {
            @Override
            public void run()
            {
                docDisplay_.setMarks(marks);
            }
         }.schedule(100);
      }

      TextEditingTargetPrefsHelper.registerPrefs(
            releaseOnDismiss_, prefs_, projConfig_, docDisplay_, document);

      // Initialize sourceOnSave, and keep it in sync. Don't source on save
      // (regardless of preference) in auto save mode, which is mutually
      // exclusive with the manual source-and-save workflow.
      boolean sourceOnSave = document.sourceOnSave();
      if (prefs_.autoSaveEnabled())
         sourceOnSave = false;
      view_.getSourceOnSave().setValue(sourceOnSave, false);
      view_.getSourceOnSave().addValueChangeHandler(new ValueChangeHandler<Boolean>()
      {
         public void onValueChange(ValueChangeEvent<Boolean> event)
         {
            docUpdateSentinel_.setSourceOnSave(
                  event.getValue(),
                  globalDisplay_.getProgressIndicator("Error Saving Setting"));
         }
      });

      if (document.isDirty())
         dirtyState_.markDirty(false);
      else
         dirtyState_.markClean();
      docDisplay_.addValueChangeHandler(new ValueChangeHandler<Void>()
      {
         public void onValueChange(ValueChangeEvent<Void> event)
         {
            dirtyState_.markDirty(true);
            docDisplay_.clearSelectionHistory();

            // Nudge autosave timer (so it doesn't fire while the document is
            // actively mutating)
            nudgeAutosave();
         }
      });

      docDisplay_.addFocusHandler(new FocusHandler()
      {
         public void onFocus(FocusEvent event)
         {
            // let anyone listening know this doc just got focus
            events_.fireEvent(new DocFocusedEvent(getPath(), getId()));

            if (queuedCollabParams_ != null)
            {
               // join an in-progress collab session if we aren't already part
               // of one
               if (docDisplay_ != null && !docDisplay_.hasActiveCollabSession())
               {
                  beginQueuedCollabSession();
               }
            }

            // check to see if the file's been saved externally--we do this even
            // in a collaborative editing session so we can get delete
            // notifications
            checkForExternalEdit(500);
         }
      });


      if (fileType_.isR())
      {
         docDisplay_.addBreakpointSetHandler(new BreakpointSetEvent.Handler()
         {
            @Override
            public void onBreakpointSet(BreakpointSetEvent event)
            {
               if (event.isSet())
               {
                  Breakpoint breakpoint = null;

                  // don't set breakpoints in Plumber documents
                  if (SourceDocument.isPlumberFile(extendedType_))
                  {
                     view_.showWarningBar("Breakpoints not supported in Plumber API files.");
                     return;
                  }

                  // don't try to set breakpoints in unsaved code
                  if (isNewDoc())
                  {
                     view_.showWarningBar("Breakpoints cannot be set until " +
                                          "the file is saved.");
                     return;
                  }

                  Position breakpointPosition =
                        Position.create(event.getLineNumber() - 1, 1);

                  // if we're not in function scope, or this is a Shiny file,
                  // set a top-level (aka. Shiny-deferred) breakpoint
                  ScopeFunction innerFunction = null;
                  if (extendedType_ == null ||
                      !extendedType_.startsWith(SourceDocument.XT_SHINY_PREFIX))
                     innerFunction = docDisplay_.getFunctionAtPosition(
                           breakpointPosition, false);
                  if (innerFunction == null || !innerFunction.isFunction() ||
                      StringUtil.isNullOrEmpty(innerFunction.getFunctionName()))
                  {
                     breakpoint = breakpointManager_.setTopLevelBreakpoint(
                           getPath(),
                           event.getLineNumber());
                  }

                  // the scope tree will find nested functions, but in R these
                  // are addressable only as substeps of the parent function.
                  // keep walking up the scope tree until we've reached the top
                  // level function.
                  else
                  {
                     while (innerFunction.getParentScope() != null &&
                            innerFunction.getParentScope().isFunction())
                     {
                        innerFunction = (ScopeFunction) innerFunction.getParentScope();
                     }

                     String functionName = innerFunction.getFunctionName();

                     breakpoint = breakpointManager_.setBreakpoint(
                           getPath(),
                           functionName,
                           event.getLineNumber(),
                           dirtyState().getValue() == false);
                  }

                  docDisplay_.addOrUpdateBreakpoint(breakpoint);
               }
               else
               {
                  breakpointManager_.removeBreakpoint(event.getBreakpointId());
               }
               updateBreakpointWarningBar();
            }
         });

         docDisplay_.addBreakpointMoveHandler(new BreakpointMoveEvent.Handler()
         {
            @Override
            public void onBreakpointMove(BreakpointMoveEvent event)
            {
               breakpointManager_.moveBreakpoint(event.getBreakpointId());
            }
         });
      }

      // validate required components (e.g. Tex, knitr, C++ etc.)
      checkCompilePdfDependencies();
      rmarkdownHelper_.verifyPrerequisites(view_, fileType_);

      syncFontSize(releaseOnDismiss_, events_, view_, fontSizeManager_);


      releaseOnDismiss_.add(prefs_.softWrapRFiles().addValueChangeHandler(
            new ValueChangeHandler<Boolean>()
            {
               public void onValueChange(ValueChangeEvent<Boolean> evt)
               {
                  view_.adaptToFileType(fileType_);
               }
            }
      ));

      releaseOnDismiss_.add(events_.addHandler(FileChangeEvent.TYPE,
                                               new FileChangeHandler() {
         @Override
         public void onFileChange(FileChangeEvent event)
         {
            // screen out adds and events that aren't for our path
            FileChange fileChange = event.getFileChange();
            if (fileChange.getType() == FileChange.ADD)
               return;
            else if (!fileChange.getFile().getPath().equals(getPath()))
               return;

            // always check for changes if this is the active editor
            if (isActiveDocument())
               checkForExternalEdit();

            // also check for changes on modifications if we are not dirty
            // note that we don't check for changes on removed files because
            // this will show a confirmation dialog
            else if (event.getFileChange().getType() == FileChange.MODIFIED &&
                     dirtyState().getValue() == false)
            {
               checkForExternalEdit();
            }
         }
      }));

      spelling_ = new TextEditingTargetSpelling(docDisplay_, docUpdateSentinel_, lintManager_, prefs_);


      // show/hide the debug toolbar when the dirty state changes. (note:
      // this doesn't yet handle the case where the user saves the document,
      // in which case we should still show some sort of warning.)
      dirtyState().addValueChangeHandler(new ValueChangeHandler<Boolean>()
            {
               public void onValueChange(ValueChangeEvent<Boolean> evt)
               {
                  updateDebugWarningBar();
               }
            }
      );

      // find all of the debug breakpoints set in this document and replay them
      // onto the edit surface
      ArrayList<Breakpoint> breakpoints =
            breakpointManager_.getBreakpointsInFile(getPath());
      for (Breakpoint breakpoint: breakpoints)
      {
         docDisplay_.addOrUpdateBreakpoint(breakpoint);
      }
      
      if (extendedType_.startsWith(SourceDocument.XT_RMARKDOWN_PREFIX))
      {
         // populate the popup menu with a list of available formats
         updateRmdFormatList();
         setRMarkdownBehaviorEnabled(true);
      }

      view_.addRmdFormatChangedHandler(new RmdOutputFormatChangedEvent.Handler()
      {
         @Override
         public void onRmdOutputFormatChanged(RmdOutputFormatChangedEvent event)
         {
            setRmdFormat(event.getFormat());
         }
      });

      docDisplay_.addCursorChangedHandler(new CursorChangedHandler()
      {
         Timer timer_ = new Timer()
         {
            @Override
            public void run()
            {
               HashMap<String, String> properties = new HashMap<String, String>();

               properties.put(
                     PROPERTY_CURSOR_POSITION,
                     Position.serialize(docDisplay_.getCursorPosition()));

               properties.put(
                     PROPERTY_SCROLL_LINE,
                     String.valueOf(docDisplay_.getFirstFullyVisibleRow()));

               docUpdateSentinel_.modifyProperties(properties);
            }
         };

         @Override
         public void onCursorChanged(CursorChangedEvent event)
         {
            if (prefs_.restoreSourceDocumentCursorPosition().getValue())
               timer_.schedule(1000);
         }
      });


      // initialize visual mode
      visualMode_ = new VisualMode(
         TextEditingTarget.this,
         view_,
         rmarkdownHelper_,
         docDisplay_,
         dirtyState_,
         docUpdateSentinel_,
         events_,
         releaseOnDismiss_
      );

      // provide find replace button to view
      view_.addVisualModeFindReplaceButton(visualMode_.getFindReplaceButton());

      // update status bar when visual mode status changes
      releaseOnDismiss_.add(
         docUpdateSentinel_.addPropertyValueChangeHandler(RMD_VISUAL_MODE, (value) -> {
            updateStatusBarLanguage();
         })
      );

      Scheduler.get().scheduleDeferred(new ScheduledCommand()
      {
         @Override
         public void execute()
         {
            if (!prefs_.restoreSourceDocumentCursorPosition().getValue())
               return;

            String cursorPosition = docUpdateSentinel_.getProperty(
                  PROPERTY_CURSOR_POSITION,
                  "");

            if (StringUtil.isNullOrEmpty(cursorPosition))
               return;


            int scrollLine = StringUtil.parseInt(
                  docUpdateSentinel_.getProperty(PROPERTY_SCROLL_LINE, "0"),
                  0);

            Position position = Position.deserialize(cursorPosition);
            docDisplay_.setCursorPosition(position);
            docDisplay_.scrollToLine(scrollLine, false);
            docDisplay_.setScrollLeft(0);
         }
      });

      syncPublishPath(document.getPath());
      initStatusBar();
      lintManager_.relintAfterDelay(prefs_.documentLoadLintDelay().getValue());
   }

   private void updateBreakpointWarningBar()
   {
      // check to see if there are any inactive breakpoints in this file
      boolean hasInactiveBreakpoints = false;
      boolean hasDebugPendingBreakpoints = false;
      boolean hasPackagePendingBreakpoints = false;
      String pendingPackageName = "";
      ArrayList<Breakpoint> breakpoints =
            breakpointManager_.getBreakpointsInFile(getPath());
      for (Breakpoint breakpoint: breakpoints)
      {
         if (breakpoint.getState() == Breakpoint.STATE_INACTIVE)
         {
            if (breakpoint.isPendingDebugCompletion())
            {
               hasDebugPendingBreakpoints = true;
            }
            else if (breakpoint.isPackageBreakpoint())
            {
               hasPackagePendingBreakpoints = true;
               pendingPackageName = breakpoint.getPackageName();
            }
            else
            {
               hasInactiveBreakpoints = true;
            }
            break;
         }
      }
      boolean showWarning = hasDebugPendingBreakpoints ||
                            hasInactiveBreakpoints ||
                            hasPackagePendingBreakpoints;

      if (showWarning && !isBreakpointWarningVisible_)
      {
         String message = "";
         if (hasDebugPendingBreakpoints)
         {
            message = "Breakpoints will be activated when the file or " +
                      "function is finished executing.";
         }
         else if (isPackageFile())
         {
            message = "Breakpoints will be activated when the package is " +
                      "built and reloaded.";
         }
         else if (hasPackagePendingBreakpoints)
         {
            message = "Breakpoints will be activated when an updated version " +
                      "of the " + pendingPackageName + " package is loaded";
         }
         else
         {
            message = "Breakpoints will be activated when this file is " +
                      "sourced.";
         }
         view_.showWarningBar(message);
         isBreakpointWarningVisible_ = true;
      }
      else if (!showWarning && isBreakpointWarningVisible_)
      {
         hideBreakpointWarningBar();
      }
   }

   private void hideBreakpointWarningBar()
   {
      if (isBreakpointWarningVisible_)
      {
         view_.hideWarningBar();
         isBreakpointWarningVisible_ = false;
      }
   }

   private boolean isPackageFile()
   {
      // not a package file if we're not in package development mode
      String type = session_.getSessionInfo().getBuildToolsType();
      if (!type.equals(SessionInfo.BUILD_TOOLS_PACKAGE))
      {
         return false;
      }

      // get the directory associated with the project and see if the file is
      // inside that directory
      FileSystemItem projectDir = session_.getSessionInfo()
            .getActiveProjectDir();
      return getPath().startsWith(projectDir.getPath() + "/R");
   }

   private boolean isPackageDocumentationFile()
   {
      if (getPath() == null)
      {
         return false;
      }

      String type = session_.getSessionInfo().getBuildToolsType();
      if (!type.equals(SessionInfo.BUILD_TOOLS_PACKAGE))
      {
         return false;
      }

      FileSystemItem srcFile = FileSystemItem.createFile(getPath());
      FileSystemItem projectDir = session_.getSessionInfo()
            .getActiveProjectDir();
      if (srcFile.getPath().startsWith(projectDir.getPath() + "/vignettes"))
         return true;
      else if (srcFile.getParentPathString().equals(projectDir.getPath()) &&
               srcFile.getExtension().toLowerCase().equals(".md"))
         return true;
      else
         return false;
   }

   private void checkCompilePdfDependencies()
   {
      compilePdfHelper_.checkCompilers(view_, fileType_);
   }

   private void initStatusBar()
   {
      statusBar_ = view_.getStatusBar();
      docDisplay_.addCursorChangedHandler(new CursorChangedHandler()
      {
         public void onCursorChanged(CursorChangedEvent event)
         {
            updateStatusBarPosition();
            if (docDisplay_.isScopeTreeReady(event.getPosition().getRow()))
               updateCurrentScope();

         }
      });
      updateStatusBarPosition();
      updateStatusBarLanguage();

      // build file type menu dynamically (so it can change according
      // to whether e.g. knitr is installed)
      statusBar_.getLanguage().addMouseDownHandler(new MouseDownHandler() {

         @Override
         public void onMouseDown(MouseDownEvent event)
         {
            // build menu with all file types - also track whether we need
            // to add the current type (may be the case for types which we
            // support but don't want to expose on the menu -- e.g. Rmd
            // files when knitr isn't installed)
            boolean addCurrentType = true;
            final StatusBarPopupMenu menu = new StatusBarPopupMenu();
            TextFileType[] fileTypes = fileTypeCommands_.statusBarFileTypes();
            for (TextFileType type : fileTypes)
            {
               menu.addItem(createMenuItemForType(type));
               if (addCurrentType && type.equals(fileType_))
                  addCurrentType = false;
            }

            // add the current type if isn't on the menu
            if (addCurrentType)
               menu.addItem(createMenuItemForType(fileType_));

            // show the menu
            menu.showRelativeToUpward((UIObject) statusBar_.getLanguage(),
                  true);
         }
      });

      statusBar_.getScope().addMouseDownHandler(new MouseDownHandler()
      {
         public void onMouseDown(MouseDownEvent event)
         {
            // Unlike the other status bar elements, the function outliner
            // needs its menu built on demand
            JsArray<Scope> tree = docDisplay_.getScopeTree();
            final StatusBarPopupMenu menu = new StatusBarPopupMenu();
            MenuItem defaultItem = null;
            if (fileType_.isRpres())
            {
               String path = docUpdateSentinel_.getPath();
               if (path != null)
               {
                  presentationHelper_.buildSlideMenu(
                     docUpdateSentinel_.getPath(),
                     dirtyState_.getValue(),
                     TextEditingTarget.this,
                     new CommandWithArg<StatusBarPopupRequest>() {

                        @Override
                        public void execute(StatusBarPopupRequest request)
                        {
                           showStatusBarPopupMenu(request);
                        }
                     });
               }
            }
            else
            {
               defaultItem = addFunctionsToMenu(
                  menu, tree, "", docDisplay_.getCurrentScope(), true);

               showStatusBarPopupMenu(new StatusBarPopupRequest(menu,
                                                                defaultItem));
            }
         }
      });
   }

   private void showStatusBarPopupMenu(StatusBarPopupRequest popupRequest)
   {
      final StatusBarPopupMenu menu = popupRequest.getMenu();
      MenuItem defaultItem = popupRequest.getDefaultMenuItem();
      if (defaultItem != null)
      {
         menu.selectItem(defaultItem);
         Scheduler.get().scheduleFinally(new RepeatingCommand()
         {
            public boolean execute()
            {
               menu.ensureSelectedIsVisible();
               return false;
            }
         });
      }
      menu.showRelativeToUpward((UIObject) statusBar_.getScope(), false);
   }

   private MenuItem createMenuItemForType(final TextFileType type)
   {
      SafeHtmlBuilder labelBuilder = new SafeHtmlBuilder();
      labelBuilder.appendEscaped(type.getLabel());

      MenuItem menuItem = new MenuItem(
         labelBuilder.toSafeHtml(),
         new Command()
         {
            public void execute()
            {
               ensureTextEditorActive(() -> {
                  docUpdateSentinel_.changeFileType(
                        type.getTypeId(),
                        new SaveProgressIndicator(null, type, null));

                  Scheduler.get().scheduleDeferred(new ScheduledCommand() {
                     @Override
                     public void execute()
                     {
                        focus();
                     }
                  });
               });
            }
         });

      return menuItem;
   }

   private void addScopeStyle(MenuItem item, Scope scope)
   {
      if (scope.isSection())
         item.getElement().getStyle().setFontWeight(FontWeight.BOLD);
   }

   private MenuItem addFunctionsToMenu(StatusBarPopupMenu menu,
                                       final JsArray<Scope> funcs,
                                       String indent,
                                       Scope defaultFunction,
                                       boolean includeNoFunctionsMessage)
   {
      MenuItem defaultMenuItem = null;

      if (funcs.length() == 0 && includeNoFunctionsMessage)
      {
         String type = fileType_.canExecuteChunks() ? "chunks" : "functions";
         MenuItem noFunctions = new MenuItem("(No " + type + " defined)",
                                             false,
                                             (Command) null);
         noFunctions.setEnabled(false);
         noFunctions.getElement().addClassName("disabled");
         menu.addItem(noFunctions);
      }

      for (int i = 0; i < funcs.length(); i++)
      {
         final Scope func = funcs.get(i);

         String childIndent = indent;
         if (!StringUtil.isNullOrEmpty(func.getLabel()))
         {
            SafeHtmlBuilder labelBuilder = new SafeHtmlBuilder();
            labelBuilder.appendHtmlConstant(indent);
            labelBuilder.appendEscaped(func.getLabel());

            final MenuItem menuItem = new MenuItem(
                  labelBuilder.toSafeHtml(),
                  new Command()
                  {
                     public void execute()
                     {
                        docDisplay_.navigateToPosition(toSourcePosition(func),
                                                       true);
                     }
                  });
            addScopeStyle(menuItem, func);
            menu.addItem(menuItem);

            childIndent = indent + "&nbsp;&nbsp;";

            if (defaultFunction != null && defaultMenuItem == null &&
                func.getLabel() == defaultFunction.getLabel() &&
                func.getPreamble().getRow() == defaultFunction.getPreamble().getRow() &&
                func.getPreamble().getColumn() == defaultFunction.getPreamble().getColumn())
            {
               defaultMenuItem = menuItem;
            }
         }

         MenuItem childDefaultMenuItem = addFunctionsToMenu(
               menu,
               func.getChildren(),
               childIndent,
               defaultMenuItem == null ? defaultFunction : null,
               false);
         if (childDefaultMenuItem != null)
            defaultMenuItem = childDefaultMenuItem;
      }

      return defaultMenuItem;
   }

   private void updateStatusBarLanguage()
   {
      statusBar_.getLanguage().setValue(fileType_.getLabel());
      boolean canShowScope = fileType_.canShowScopeTree() && !isVisualModeActivated();
      statusBar_.setScopeVisible(canShowScope);
   }

   private void updateStatusBarPosition()
   {
      Position pos = docDisplay_.getCursorPosition();
      statusBar_.getPosition().setValue((pos.getRow() + 1) + ":" +
                                        (pos.getColumn() + 1));
   }

   private void updateCurrentScope()
   {
      if (fileType_ == null || !fileType_.canShowScopeTree())
         return;

      // special handing for presentations since we extract
      // the slide structure in a different manner than
      // the editor scope trees
      if (fileType_.isRpres())
      {
         statusBar_.getScope().setValue(
               presentationHelper_.getCurrentSlide());
         statusBar_.setScopeType(StatusBar.SCOPE_SLIDE);

      }
      else
      {
         Scope scope = docDisplay_.getCurrentScope();
         String label = scope != null
               ? scope.getLabel()
                     : null;
               statusBar_.getScope().setValue(label);

               if (scope != null)
               {
                  boolean useChunk =
                        scope.isChunk() ||
                        (fileType_.isRnw() && scope.isTopLevel());
                  if (useChunk)
                     statusBar_.setScopeType(StatusBar.SCOPE_CHUNK);
                  else if (scope.isNamespace())
                     statusBar_.setScopeType(StatusBar.SCOPE_NAMESPACE);
                  else if (scope.isClass())
                     statusBar_.setScopeType(StatusBar.SCOPE_CLASS);
                  else if (scope.isSection())
                     statusBar_.setScopeType(StatusBar.SCOPE_SECTION);
                  else if (scope.isTopLevel())
                     statusBar_.setScopeType(StatusBar.SCOPE_TOP_LEVEL);
                  else if (scope.isFunction())
                     statusBar_.setScopeType(StatusBar.SCOPE_FUNCTION);
                  else if (scope.isLambda())
                     statusBar_.setScopeType(StatusBar.SCOPE_LAMBDA);
                  else if (scope.isAnon())
                     statusBar_.setScopeType(StatusBar.SCOPE_ANON);
               }
      }
   }

   private String getNameFromDocument(SourceDocument document,
                                      EditingTargetNameProvider defaultNameProvider)
   {
      if (document.getPath() != null)
         return FileSystemItem.getNameFromPath(document.getPath());

      String name = document.getProperties().getString("tempName");
      if (!StringUtil.isNullOrEmpty(name))
         return name;

      String defaultName = defaultNameProvider.defaultNamePrefix(this);
      docUpdateSentinel_.setProperty("tempName", defaultName, null);
      return defaultName;
   }

   public long getFileSizeLimit()
   {
      return 5 * 1024 * 1024;
   }

   public long getLargeFileSize()
   {
      return 2 * 1024 * 1024;
   }
   
   public int getPixelWidth()
   {
      if (isVisualEditorActive())
      {
         return visualMode_.getPixelWidth();
      }
      else
      {
         return docDisplay_.getPixelWidth();
      }
   }

   public void insertCode(String source, boolean blockMode)
   {
      docDisplay_.insertCode(source, blockMode);
   }

   public HashSet<AppCommand> getSupportedCommands()
   {
      // start with the set of commands supported by the file type
      HashSet<AppCommand> commands = fileType_.getSupportedCommands(commands_);

      // if the file has a path, it can also be renamed
      if (getPath() != null)
      {
         commands.add(commands_.renameSourceDoc());
      }

      return commands;
   }

   @Override
   public void manageCommands()
   {
      if (fileType_.isRmd())
         notebook_.manageCommands();

      if (fileType_.isMarkdown())
         visualMode_.manageCommands();
   }

   @Override
   public List<CommandPaletteItem> getCommandPaletteItems()
   {
      if (visualMode_.isActivated())
      {
         return visualMode_.getCommandPaletteItems();
      }
      else
         return null;
   }

   @Override
   public boolean canCompilePdf()
   {
      return fileType_.canCompilePDF();
   }

   public boolean canExecuteChunks()
   {
      return fileType_.canExecuteChunks();
   }


   @Override
   public void verifyCppPrerequisites()
   {
      // NOTE: will be a no-op for non-c/c++ file types
      cppHelper_.checkBuildCppDependencies(this, view_, fileType_);
   }

   @Override
   public void verifyPythonPrerequisites()
   {
      // TODO: ensure 'reticulate' installed
   }

   @Override
   public void verifyD3Prerequisites()
   {
      verifyD3Prequisites(null);
   }

   private void verifyD3Prequisites(final Command command)
   {
      dependencyManager_.withR2D3("Previewing D3 scripts", new Command() {
         @Override
         public void execute() {
            if (command != null)
               command.execute();
         }
      });
   }

   @Override
   public void verifyNewSqlPrerequisites()
   {
      verifyNewSqlPrerequisites(null);
   }

   private void verifyNewSqlPrerequisites(final Command command)
   {
      dependencyManager_.withRSQLite("Previewing SQL scripts", new Command() {
         @Override
         public void execute() {
            if (command != null)
               command.execute();
         }
      });
   }

   private void verifySqlPrerequisites(final Command command)
   {
      dependencyManager_.withDBI("Previewing SQL scripts", new Command() {
         @Override
         public void execute() {
            if (command != null)
               command.execute();
         }
      });
   }

   public void focus()
   {
      if (isVisualModeActivated())
      {
         visualMode_.focus(() ->
         {
            // Initialize notebook after activation if present (and notebook is
            // uninitialized)
            if (notebook_ != null && 
                notebook_.getState() == TextEditingTargetNotebook.STATE_NONE)
            {
               notebook_.onRenderFinished(null);
            }
         });
      }
      else
      {
         view_.editorContainer().focus();
      }
   }

   public String getSelectedText()
   {
      if (docDisplay_.hasSelection())
         return docDisplay_.getSelectionValue();
      else
         return "";
   }

   public HandlerRegistration addEnsureVisibleHandler(EnsureVisibleEvent.Handler handler)
   {
      return view_.addEnsureVisibleHandler(handler);
   }

   public HandlerRegistration addEnsureHeightHandler(EnsureHeightEvent.Handler handler)
   {
      return view_.addEnsureHeightHandler(handler);
   }

   public HandlerRegistration addCloseHandler(CloseHandler<java.lang.Void> handler)
   {
      return handlers_.addHandler(CloseEvent.getType(), handler);
   }

   public HandlerRegistration addEditorThemeStyleChangedHandler(
                        EditorThemeStyleChangedEvent.Handler handler)
   {
      return themeHelper_.addEditorThemeStyleChangedHandler(handler);
   }

   public HandlerRegistration addInterruptChunkHandler(InterruptChunkEvent.Handler handler)
   {
      return handlers_.addHandler(InterruptChunkEvent.TYPE, handler);
   }

   public void fireEvent(GwtEvent<?> event)
   {
      handlers_.fireEvent(event);
   }
   
   public boolean isActivated()
   {
      return commandHandlerReg_ != null;
   }

   public void onActivate()
   {
      // IMPORTANT NOTE: most of this logic is duplicated in
      // CodeBrowserEditingTarget (no straightforward way to create a
      // re-usable implementation) so changes here need to be synced

      // If we're already hooked up for some reason, unhook.
      // This shouldn't happen though.
      if (commandHandlerReg_ != null)
      {
         Debug.log("Warning: onActivate called twice without intervening onDeactivate");
         commandHandlerReg_.removeHandler();
         commandHandlerReg_ = null;
      }
      commandHandlerReg_ = commandBinder.bind(commands_, this);

      // show outline if not yet rendered (deferred so that widget itself can
      // be sized first)
      if (!docDisplay_.isRendered())
      {
         Scheduler.get().scheduleDeferred(new ScheduledCommand()
         {
            @Override
            public void execute()
            {
               view_.initWidgetSize();
            }
         });
      }

      Scheduler.get().scheduleFinally(new ScheduledCommand()
      {
         public void execute()
         {
            // This has to be executed in a scheduleFinally because
            // Source.manageCommands gets called after this.onActivate,
            // and if we're going from a non-editor (like data view) to
            // an editor, setEnabled(true) will be called on the command
            // in manageCommands.
            commands_.reopenSourceDocWithEncoding().setEnabled(
                  docUpdateSentinel_.getPath() != null);
         }
      });

      // notify notebook of activation if necessary
      if (notebook_ != null)
         notebook_.onActivate();

      view_.onActivate();
   }

   public void onDeactivate()
   {
      // IMPORTANT NOTE: most of this logic is duplicated in
      // CodeBrowserEditingTarget (no straightforward way to create a
      // re-usable implementation) so changes here need to be synced

      externalEditCheckInvalidation_.invalidate();

      commandHandlerReg_.removeHandler();
      commandHandlerReg_ = null;

      // switching tabs is a navigation action
      try
      {
         recordCurrentNavigationPosition();
      }
      catch(Exception e)
      {
         Debug.log("Exception recording nav position: " + e.toString());
      }

      visualMode_.unmanageCommands();
   }

   @Override
   public void onInitiallyLoaded()
   {
      checkForExternalEdit();
   }

   public boolean onBeforeDismiss()
   {
      final Command closeCommand = new Command()
      {
         public void execute()
         {
            // notify visual mode
            visualMode_.onClosing();

            // fire close event
            CloseEvent.fire(TextEditingTarget.this, null);
         }
      };


      final Command promptCommand = new Command()
      {
         public void execute()
         {
            if (dirtyState_.getValue())
               saveWithPrompt(closeCommand, null);
            else
               closeCommand.execute();
         }
      };

      if (docDisplay_.hasFollowingCollabSession())
      {
         globalDisplay_.showYesNoMessage(GlobalDisplay.MSG_WARNING,
                         getName().getValue() + " - Active Following Session",
                         "You're actively following another user's cursor " +
                         "in '" + getName().getValue() + "'.\n\n" +
                         "If you close this file, you won't see their " +
                         "cursor until they edit another file.",
                         false,
                         new Operation()
                         {
                            public void execute()
                            {
                               promptCommand.execute();
                            }
                         },
                         null,
                         null,
                         "Close Anyway",
                         "Cancel",
                         false);
      }
      else
      {
         promptCommand.execute();
      }

      return false;
   }

   public void save()
   {
      save(new Command() {
         @Override
         public void execute()
         {
         }});
   }

   public void save(Command onCompleted)
   {
      saveThenExecute(null, CommandUtil.join(postSaveCommand(),
                                             onCompleted));
   }

   public void saveWithPrompt(final Command command, final Command onCancelled)
   {
      view_.ensureVisible();

      globalDisplay_.showYesNoMessage(GlobalDisplay.MSG_WARNING,
                      getName().getValue() + " - Unsaved Changes",
                      "The document '" + getName().getValue() +
                      "' has unsaved changes.\n\n" +
                      "Do you want to save these changes?",
                      true,
                      new Operation() {
                         public void execute() { saveThenExecute(null, command); }
                      },
                      new Operation() {
                         public void execute() { command.execute(); }
                      },
                      new Operation() {
                         public void execute() {
                            if (onCancelled != null)
                              onCancelled.execute();
                         }
                      },
                      "Save",
                      "Don't Save",
                      true);
   }

   public void revertChanges(Command onCompleted)
   {
      docUpdateSentinel_.revert(onCompleted, ignoreDeletes_);
   }

   public void saveThenExecute(String encodingOverride, final Command command)
   {
      checkCompilePdfDependencies();

      final String path = docUpdateSentinel_.getPath();
      if (path == null)
      {
         saveNewFile(null, encodingOverride, command);
         return;
      }

      withEncodingRequiredUnlessAscii(
            encodingOverride,
            new CommandWithArg<String>()
            {
               public void execute(String encoding)
               {
                  fixupCodeBeforeSaving(() -> {
                     docUpdateSentinel_.save(path,
                           null,
                           encoding,
                           new SaveProgressIndicator(
                                 FileSystemItem.createFile(path),
                                 null,
                                 command
                           ));
                  });
               }
            });
   }

   private void saveNewFile(final String suggestedPath,
                            String encodingOverride,
                            final Command executeOnSuccess)
   {
      withEncodingRequiredUnlessAscii(
            encodingOverride,
            new CommandWithArg<String>()
            {
               public void execute(String encoding)
               {
                  saveNewFileWithEncoding(suggestedPath,
                                          encoding,
                                          executeOnSuccess);
               }
            });
   }

   private void withEncodingRequiredUnlessAscii(
         final String encodingOverride,
         final CommandWithArg<String> command)
   {
      String preferredDocumentEncoding = null;
      if (docDisplay_.getFileType().isRmd())
         preferredDocumentEncoding = "UTF-8";

      final String encoding = StringUtil.firstNotNullOrEmpty(new String[] {
            encodingOverride,
            docUpdateSentinel_.getEncoding(),
            preferredDocumentEncoding,
            prefs_.defaultEncoding().getValue()
      });

      if (StringUtil.isNullOrEmpty(encoding))
      {
         if (docUpdateSentinel_.isAscii())
         {
            // Don't bother asking when it's just ASCII
            command.execute(null);
         }
         else
         {
            withChooseEncoding(session_.getSessionInfo().getSystemEncoding(),
                               new CommandWithArg<String>()
            {
               public void execute(String newEncoding)
               {
                  command.execute(newEncoding);
               }
            });
         }
      }
      else
      {
         command.execute(encoding);
      }
   }

   private void withChooseEncoding(final String defaultEncoding,
                                   final CommandWithArg<String> command)
   {
      view_.ensureVisible();

      server_.iconvlist(new SimpleRequestCallback<IconvListResult>()
      {
         @Override
         public void onResponseReceived(IconvListResult response)
         {
            // Stupid compiler. Use this Value shim to make the dialog available
            // in its own handler.
            final HasValue<ChooseEncodingDialog> d = new Value<ChooseEncodingDialog>(null);
            d.setValue(new ChooseEncodingDialog(
                  response.getCommon(),
                  response.getAll(),
                  defaultEncoding,
                  false,
                  true,
                  new OperationWithInput<String>()
                  {
                     public void execute(String newEncoding)
                     {
                        if (newEncoding == null)
                           return;

                        if (d.getValue().isSaveAsDefault())
                        {
                           prefs_.defaultEncoding().setGlobalValue(newEncoding);
                           prefs_.writeUserPrefs();
                        }

                        command.execute(newEncoding);
                     }
                  }));
            d.getValue().showModal();
         }
      });

   }

   private void saveNewFileWithEncoding(String suggestedPath,
                                        final String encoding,
                                        final Command executeOnSuccess)
   {
      view_.ensureVisible();

      FileSystemItem fsi;
      if (suggestedPath != null)
         fsi = FileSystemItem.createFile(suggestedPath);
      else
         fsi = getSaveFileDefaultDir();

      fileDialogs_.saveFile(
            "Save File - " + getName().getValue(),
            fileContext_,
            fsi,
            fileType_.getDefaultExtension(),
            false,
            new ProgressOperationWithInput<FileSystemItem>()
            {
               public void execute(final FileSystemItem saveItem,
                                   ProgressIndicator indicator)
               {
                  if (saveItem == null)
                     return;

                  try
                  {
                     workbenchContext_.setDefaultFileDialogDir(
                           saveItem.getParentPath());

                     final TextFileType fileType =
                           fileTypeRegistry_.getTextTypeForFile(saveItem);

                     final Command saveCommand = new Command() {
                        @Override
                        public void execute()
                        {
                           if (getPath() != null &&
                               !getPath().equals(saveItem.getPath()))
                           {
                              // breakpoints are file-specific, so when saving
                              // as a different file, clear the display of
                              // breakpoints from the old file name
                              docDisplay_.removeAllBreakpoints();

                              // update publish settings
                              syncPublishPath(saveItem.getPath());
                           }

                           fixupCodeBeforeSaving(() -> {
                              docUpdateSentinel_.save(
                                    saveItem.getPath(),
                                    fileType.getTypeId(),
                                    encoding,
                                    new SaveProgressIndicator(saveItem,
                                                              fileType,
                                                              executeOnSuccess));

                              events_.fireEvent(
                                    new SourceFileSavedEvent(getId(),
                                          saveItem.getPath()));
                           });


                        }

                     };

                     // if we are switching from an R file type
                     // to a non-R file type then confirm
                     if (fileType_.isR() && !fileType.isR())
                     {
                        globalDisplay_.showYesNoMessage(
                              MessageDialog.WARNING,
                              "Confirm Change File Type",
                              "This file was created as an R script however " +
                              "the file extension you specified will change " +
                              "it into another file type that will no longer " +
                              "open as an R script.\n\n" +
                              "Are you sure you want to change the type of " +
                              "the file so that it is no longer an R script?",
                              new Operation() {

                                 @Override
                                 public void execute()
                                 {
                                    saveCommand.execute();
                                 }
                              },
                              false);
                     }
                     else
                     {
                        saveCommand.execute();
                     }
                  }
                  catch (Exception e)
                  {
                     indicator.onError(e.toString());
                     return;
                  }

                  indicator.onCompleted();
               }
            });
   }


   private void fixupCodeBeforeSaving(Command ready)
   {
      int lineCount = docDisplay_.getRowCount();
      if (lineCount < 1)
      {
         ready.execute();
         return;
      }

      if (docDisplay_.hasActiveCollabSession())
      {
         // mutating the code (especially as below where the entire document
         // contents are changed) during a save operation inside a collaborative
         // editing session would require some nuanced orchestration so for now
         // these preferences don't apply to shared editing sessions
         // note that visual editing is currently disabled for collab sessions
         // so none of the visual editing code below would apply
         ready.execute();
         return;
      }


      // apply visual mode fixups then continue w/ standard fixups
      applyVisualModeFixups(() -> {

         boolean stripTrailingWhitespace = (projConfig_ == null)
               ? prefs_.stripTrailingWhitespace().getValue()
               : projConfig_.stripTrailingWhitespace();

         // override preference for certain files
         boolean dontStripWhitespace =
               fileType_.isMarkdown() ||
               fileType_.isPython() ||
               name_.getValue().equals("DESCRIPTION");

         if (dontStripWhitespace)
            stripTrailingWhitespace = false;

         if (stripTrailingWhitespace)
         {
            String code = docDisplay_.getCode();
            Pattern pattern = Pattern.create("[ \t]+$");
            String strippedCode = pattern.replaceAll(code, "");
            if (!strippedCode.equals(code))
            {
               // Calling 'setCode' can remove folds in the document; cache the folds
               // and reapply them after document mutation.
               JsArray<AceFold> folds = docDisplay_.getFolds();
               docDisplay_.setCode(strippedCode, true);
               for (AceFold fold : JsUtil.asIterable(folds))
                  docDisplay_.addFold(fold.getRange());
            }
         }

         boolean autoAppendNewline = (projConfig_ == null)
               ? prefs_.autoAppendNewline().getValue()
               : projConfig_.ensureTrailingNewline();

         // auto-append newlines for commonly-used R startup files
         String path = StringUtil.notNull(docUpdateSentinel_.getPath());
         boolean isStartupFile =
               path.endsWith("/.Rprofile") ||
               path.endsWith("/.Rprofile.site") ||
               path.endsWith("/.Renviron") ||
               path.endsWith("/.Renviron.site");

         if (autoAppendNewline || isStartupFile || fileType_.isPython())
         {
            String lastLine = docDisplay_.getLine(lineCount - 1);
            if (lastLine.length() != 0)
               docDisplay_.insertCode(docDisplay_.getEnd().getEnd(), "\n");
         }

         // callback
         ready.execute();
      });
   }

   private void applyVisualModeFixups(Command onComplete)
   {
<<<<<<< HEAD
      // check canonical pref
      boolean canonical = prefs_.visualMarkdownEditingCanonical().getValue();
    
      // check for a file based canonical setting
      String yaml = YamlFrontMatter.getFrontMatter(docDisplay_);
      String yamlCanonical = RmdEditorOptions.getMarkdownOption(yaml,  "canonical");
      if (!yamlCanonical.isEmpty())
         canonical = YamlTree.isTrue(yamlCanonical);

      // if visual mode is active then we need to grab its edits before proceeding
      if (visualMode_.isActivated())
      {
         visualMode_.syncToEditor(SyncType.SyncTypeNormal, onComplete);
      }
=======
      // only do this for markdown files
      if (fileType_.isMarkdown())
      {
         // check canonical pref
         boolean canonical = prefs_.visualMarkdownEditingCanonical().getValue();
       
         // check for a file based canonical setting
         String yaml = YamlFrontMatter.getFrontMatter(docDisplay_);
         String yamlCanonical = RmdEditorOptions.getMarkdownOption(yaml,  "canonical");
         if (!yamlCanonical.isEmpty())
            canonical = YamlTree.isTrue(yamlCanonical);
>>>>>>> 02378a5b

         // if visual mode is active then we need to grab it's edits before proceeding
         if (visualMode_.isActivated())
         {
            visualMode_.syncToEditor(false, onComplete);
         }

         // if visual mode is not active and we are doing canonical saves
         // then we need to apply any changes implied by canonical transformation
         // of our source
         else if (canonical && visualMode_.canWriteCanonical())
         {
            String code = docDisplay_.getCode();
            visualMode_.getCanonicalChanges(code, (changes) -> {
               if (changes.changes != null)
                  docDisplay_.applyChanges(changes.changes, true);
               else if (changes.code != null)
                  docDisplay_.setCode(changes.code, true);
               onComplete.execute();
            });
         }

         // otherwise nothing to do
         else
         {
            onComplete.execute();
         }
      }
      // not a markdown file
      else
      {
         onComplete.execute();
      }
   }


   private FileSystemItem getSaveFileDefaultDir()
   {
      FileSystemItem fsi = null;
      SessionInfo si = session_.getSessionInfo();

      if (si.getBuildToolsType() == SessionInfo.BUILD_TOOLS_PACKAGE)
      {
         FileSystemItem pkg = FileSystemItem.createDir(si.getBuildTargetDir());

         if (fileType_.isR())
         {
            fsi = FileSystemItem.createDir(pkg.completePath("R"));
         }
         else if (fileType_.isC() && si.getHasPackageSrcDir())
         {
            fsi = FileSystemItem.createDir(pkg.completePath("src"));
         }
         else if (fileType_.isRd())
         {
            fsi = FileSystemItem.createDir(pkg.completePath("man"));
         }
         else if ((fileType_.isRnw() || fileType_.isRmd()) &&
                   si.getHasPackageVignetteDir())
         {
            fsi = FileSystemItem.createDir(pkg.completePath("vignettes"));
         }
      }

      if (fsi == null)
         fsi = workbenchContext_.getDefaultFileDialogDir();

      return fsi;
   }

   public void onDismiss(int dismissType)
   {
      docUpdateSentinel_.stop();

      if (spelling_ != null)
         spelling_.onDismiss();
      
      if (visualMode_ != null)
         visualMode_.onDismiss();

      while (releaseOnDismiss_.size() > 0)
         releaseOnDismiss_.remove(0).removeHandler();

      docDisplay_.endCollabSession();

      codeExecution_.detachLastExecuted();

      if (notebook_ != null)
         notebook_.onDismiss();

      if (inlinePreviewer_ != null)
         inlinePreviewer_.onDismiss();
   }

   public ReadOnlyValue<Boolean> dirtyState()
   {
      return dirtyState_;
   }

   @Override
   public boolean isSaveCommandActive()
   {
      return
         // force active?
         forceSaveCommandActive_ ||

         // standard check of dirty state
         (dirtyState().getValue() == true) ||

         // empty untitled document (allow for immediate save)
         ((getPath() == null) && docDisplay_.getCode().isEmpty()) ||

         // source on save is active
         (fileType_.canSourceOnSave() && docUpdateSentinel_.sourceOnSave());
   }

   @Override
   public void forceSaveCommandActive()
   {
      forceSaveCommandActive_ = true;
   }

   public Widget asWidget()
   {
      return (Widget) view_;
   }

   public String getId()
   {
      return id_;
   }

   @Override
   public void adaptToExtendedFileType(String extendedType)
   {
      // extended type can affect publish options; we need to sync here even if the type
      // hasn't changed as the path may have changed
      syncPublishPath(docUpdateSentinel_.getPath());

      // ignore if unchanged
      if (StringUtil.equals(extendedType, extendedType_))
         return;

      view_.adaptToExtendedFileType(extendedType);
      if (extendedType.startsWith(SourceDocument.XT_RMARKDOWN_PREFIX))
         updateRmdFormatList();
      extendedType_ = extendedType;
   }

   @Override
   public String getExtendedFileType()
   {
      return extendedType_;
   }

   public HasValue<String> getName()
   {
      return name_;
   }

   public String getTitle()
   {
      return getName().getValue();
   }

   public String getPath()
   {
      if (docUpdateSentinel_ == null)
         return null;
      return docUpdateSentinel_.getPath();
   }

   public String getContext()
   {
      return null;
   }

   public FileIcon getIcon()
   {
      return fileType_.getDefaultFileIcon();
   }

   public String getTabTooltip()
   {
      return getPath();
   }

   @Override
   public FileType getFileType()
   {
      return fileType_;
   }

   @Override
   public TextFileType getTextFileType()
   {
      return fileType_;
   }

   @Handler
   void onToggleDocumentOutline()
   {
     view_.toggleDocumentOutline();
   }

   @Handler
   void onToggleRmdVisualMode()
   {
      recordCurrentNavigationPosition();
      view_.toggleRmdVisualMode();
   }

   @Handler
   void onToggleSoftWrapMode()
   {
      view_.toggleSoftWrapMode();
   }

   @Handler
   void onToggleRainbowParens()
   {
      view_.toggleRainbowParens();
   }

   @Handler
   void onEnableProsemirrorDevTools()
   {
      visualMode_.activateDevTools();
   }

   @Handler
   void onReformatCode()
   {
      // Only allow if entire selection in R mode for now
      if (!DocumentMode.isSelectionInRMode(docDisplay_))
      {
         showRModeWarning("Reformat Code");
         return;
      }

      reformatHelper_.insertPrettyNewlines();
   }

   @Handler
   void onRenameInScope()
   {
      docDisplay_.focus();

      // Save folds (we need to remove them temporarily for the rename helper)
      final JsArray<AceFold> folds = docDisplay_.getFolds();
      docDisplay_.unfoldAll();

      int matches = renameHelper_.renameInScope();
      if (matches <= 0)
      {
         if (!docDisplay_.getSelectionValue().isEmpty())
         {
            String message = "No matches for '" + docDisplay_.getSelectionValue() + "'";
            view_.getStatusBar().showMessage(message, 1000);
         }

         for (AceFold fold : JsUtil.asIterable(folds))
            docDisplay_.addFold(fold.getRange());
         return;
      }

      String message = "Found " + matches;
      if (matches == 1)
         message += " match";
      else
         message += " matches";

      String selectedItem = docDisplay_.getSelectionValue();
      message += " for " + selectedItem + ".";

      docDisplay_.disableSearchHighlight();
      view_.getStatusBar().showMessage(message, new HideMessageHandler()
      {
         private boolean onRenameFinished(boolean value)
         {
            for (AceFold fold : JsUtil.asIterable(folds))
               docDisplay_.addFold(fold.getRange());
            return value;
         }

         @Override
         public boolean onNativePreviewEvent(NativePreviewEvent preview)
         {
            int type = preview.getTypeInt();
            if (docDisplay_.isPopupVisible())
               return false;

            // End if the user clicks somewhere
            if (type == Event.ONCLICK)
            {
               docDisplay_.exitMultiSelectMode();
               docDisplay_.clearSelection();
               docDisplay_.enableSearchHighlight();
               return onRenameFinished(true);
            }

            // Otherwise, handle key events
            else if (type == Event.ONKEYDOWN)
            {
               switch (preview.getNativeEvent().getKeyCode())
               {
               case KeyCodes.KEY_ENTER:
                  preview.cancel();
               case KeyCodes.KEY_UP:
               case KeyCodes.KEY_DOWN:
               case KeyCodes.KEY_ESCAPE:
                  docDisplay_.exitMultiSelectMode();
                  docDisplay_.clearSelection();
                  docDisplay_.enableSearchHighlight();
                  return onRenameFinished(true);
               }
            }

            return false;
         }
      });
   }

   @Handler
   void onInsertRoxygenSkeleton()
   {
      roxygenHelper_.insertRoxygenSkeleton();
   }

   @Handler
   void onExpandSelection()
   {
      docDisplay_.expandSelection();
   }

   @Handler
   void onShrinkSelection()
   {
      docDisplay_.shrinkSelection();
   }

   @Handler
   void onExpandRaggedSelection()
   {
      docDisplay_.expandRaggedSelection();
   }

   @Handler
   void onShowDiagnosticsActiveDocument()
   {
      lintManager_.lint(true, true, false);
   }

   public void withSavedDoc(Command onsaved)
   {
      docUpdateSentinel_.withSavedDoc(onsaved);
   }

   @Handler
   void onWordCount()
   {
      int totalWords = 0;
      int selectionWords = 0;

      Range selectionRange = docDisplay_.getSelectionRange();
      TextFileType fileType = docDisplay_.getFileType();
      Iterator<Range> wordIter = docDisplay_.getWords(
         fileType.getTokenPredicate(),
         docDisplay_.getFileType().getCharPredicate(),
         Position.create(0, 0),
         null).iterator();

      while (wordIter.hasNext())
      {
         Range r = wordIter.next();
         totalWords++;
         if (selectionRange.intersects(r))
            selectionWords++;
      }

      String selectedWordsText = selectionWords == 0 ? "" : "\nSelected words: " + selectionWords;
      globalDisplay_.showMessage(MessageDisplay.MSG_INFO,
         "Word Count",
         "Total words: " + totalWords + " " + selectedWordsText);
   }

   @Handler
   void onCheckSpelling()
   {
      if (visualMode_.isActivated())
      {
         ensureVisualModeActive(() -> {
            visualMode_.checkSpelling();
         });
      }
      else
      {
         ensureTextEditorActive(() -> {
            spelling_.checkSpelling(docDisplay_.getSpellingDoc());
         });
      }
      
     
   }

   @Handler
   void onDebugDumpContents()
   {
      view_.debug_dumpContents();
   }

   @Handler
   void onDebugImportDump()
   {
      view_.debug_importDump();
   }

   @Handler
   void onReopenSourceDocWithEncoding()
   {
      final Command action = () -> {
         withChooseEncoding(
               docUpdateSentinel_.getEncoding(),
               (String encoding) -> docUpdateSentinel_.reopenWithEncoding(encoding));
      };

      // NOTE: we previously attempted to save any existing document diffs
      // and then re-opened the document with the requested encoding, but
      // this is a perilous action to take as if the user has opened a document
      // without specifying the correct encoding, the representation of the document
      // in the front-end might be corrupt / incorrect and so attempting to save
      // a document diff could further corrupt the document!
      //
      // Since the most common user workflow here should be:
      //
      //    1. Open a document,
      //    2. Discover the document was not opened with the correct encoding,
      //    3. Attempt to re-open with a separate encoding
      //
      // it's most likely that they do not want to persist any changes made to the
      // "incorrect" version of the document and instead want to discard any
      // changes and re-open the document as it exists on disk.
      if (dirtyState_.getValue())
      {
         String caption = "Reopen with Encoding";

         String message =
               "This document has unsaved changes. These changes will be " +
               "discarded when re-opening the document.\n\n" +
               "Would you like to proceed?";

         globalDisplay_.showYesNoMessage(
               GlobalDisplay.MSG_WARNING,
               caption,
               message,
               true,
               () -> action.execute(),
               () -> {},
               () -> {},
               "Reopen Document",
               "Cancel",
               true);
      }
      else
      {
         action.execute();
      }
   }

   @Handler
   void onSaveSourceDoc()
   {
      saveThenExecute(null, postSaveCommand());
   }

   @Handler
   void onSaveSourceDocAs()
   {
      saveNewFile(docUpdateSentinel_.getPath(),
                  null,
                  postSaveCommand());
   }

   @Handler
   void onRenameSourceDoc()
   {
      events_.fireEvent(new RenameSourceFileEvent(docUpdateSentinel_.getPath()));
   }

   @Handler
   void onSaveSourceDocWithEncoding()
   {
      withChooseEncoding(
            StringUtil.firstNotNullOrEmpty(new String[] {
                  docUpdateSentinel_.getEncoding(),
                  prefs_.defaultEncoding().getValue(),
                  session_.getSessionInfo().getSystemEncoding()
            }),
            new CommandWithArg<String>()
            {
               public void execute(String encoding)
               {
                  saveThenExecute(encoding, postSaveCommand());
               }
            });
   }

   @Handler
   void onPrintSourceDoc()
   {
      Scheduler.get().scheduleDeferred(new ScheduledCommand()
      {
         public void execute()
         {
            docDisplay_.print();
         }
      });
   }

   @Handler
   void onVcsFileDiff()
   {
      Command showDiffCommand = new Command() {
         @Override
         public void execute()
         {
            events_.fireEvent(new ShowVcsDiffEvent(
                  FileSystemItem.createFile(docUpdateSentinel_.getPath())));
         }
      };

      if (dirtyState_.getValue())
         saveWithPrompt(showDiffCommand, null);
      else
         showDiffCommand.execute();
   }

   @Handler
   void onVcsFileLog()
   {
      events_.fireEvent(new ShowVcsHistoryEvent(
               FileSystemItem.createFile(docUpdateSentinel_.getPath())));
   }

   @Handler
   void onVcsFileRevert()
   {
      events_.fireEvent(new VcsRevertFileEvent(
            FileSystemItem.createFile(docUpdateSentinel_.getPath())));
   }

   @Handler
   void onVcsViewOnGitHub()
   {
      fireVcsViewOnGithubEvent(GitHubViewRequest.VCS_VIEW);
   }

   @Handler
   void onVcsBlameOnGitHub()
   {
      fireVcsViewOnGithubEvent(GitHubViewRequest.VCS_BLAME);
   }

   private void fireVcsViewOnGithubEvent(int type)
   {
      FileSystemItem file =
                  FileSystemItem.createFile(docUpdateSentinel_.getPath());

      if (docDisplay_.getSelectionValue().length() > 0)
      {
         int start = docDisplay_.getSelectionStart().getRow() + 1;
         int end = docDisplay_.getSelectionEnd().getRow() + 1;
         events_.fireEvent(new VcsViewOnGitHubEvent(
                         new GitHubViewRequest(file, type, start, end)));
      }
      else
      {
         events_.fireEvent(new VcsViewOnGitHubEvent(
                         new GitHubViewRequest(file, type)));
      }
   }

   @Handler
   void onExtractLocalVariable()
   {
      if (!isCursorInRMode())
      {
         showRModeWarning("Extract Variable");
         return;
      }

      docDisplay_.focus();

      String initialSelection = docDisplay_.getSelectionValue();
      final String refactoringName = "Extract local variable";
      final String pleaseSelectCodeMessage = "Please select the code to " +
                                             "extract into a variable.";
      if (checkSelectionAndAlert(refactoringName,
                                 pleaseSelectCodeMessage,
                                 initialSelection)) return;

      docDisplay_.fitSelectionToLines(false);

      final String code = docDisplay_.getSelectionValue();
      if (checkSelectionAndAlert(refactoringName,
                                 pleaseSelectCodeMessage,
                                 code))
         return;

      // get the first line of the selection and calculate it's indentation
      String firstLine = docDisplay_.getLine(
                        docDisplay_.getSelectionStart().getRow());
      final String indentation = extractIndentation(firstLine);

      // used to parse the code
      server_.detectFreeVars(code,
           new RefactorServerRequestCallback(refactoringName)
           {
              @Override
              void doExtract(JsArrayString response)
              {
                 globalDisplay_.promptForText(
                         refactoringName,
                         "Variable Name",
                         "",
                         new OperationWithInput<String>()
                         {
                            public void execute(String input)
                            {
                               final String extractedCode = indentation
                                                            + input.trim()
                                                            + " <- "
                                                            + code
                                                            + "\n";
                               InputEditorPosition insertPosition = docDisplay_
                                       .getSelection()
                                       .extendToLineStart()
                                       .getStart();
                               docDisplay_.replaceSelection(
                                       input.trim());
                               docDisplay_.insertCode(
                                       insertPosition,
                                       extractedCode);
                            }
                         }
                 );
              }
           }
      );
   }

   private void showRModeWarning(String command)
   {
      globalDisplay_.showMessage(MessageDisplay.MSG_WARNING,
                                 "Command Not Available",
                                 "The "+ command + " command is " +
                                 "only valid for R code chunks.");
      return;
   }


   @Handler
   void onExtractFunction()
   {
      if (!isCursorInRMode())
      {
         showRModeWarning("Extract Function");
         return;
      }

      docDisplay_.focus();

      String initialSelection = docDisplay_.getSelectionValue();
      final String refactoringName = "Extract Function";
      final String pleaseSelectCodeMessage = "Please select the code to " +
                                             "extract into a function.";
      if (checkSelectionAndAlert(refactoringName,
                                 pleaseSelectCodeMessage,
                                 initialSelection)) return;

      docDisplay_.fitSelectionToLines(false);

      final String code = docDisplay_.getSelectionValue();
      if (checkSelectionAndAlert(refactoringName,
                                 pleaseSelectCodeMessage,
                                 code)) return;

      final String indentation = extractIndentation(code);
      server_.detectFreeVars(code,
           new RefactorServerRequestCallback(refactoringName)
           {
              @Override
              void doExtract(final JsArrayString response)
              {
                 globalDisplay_.promptForText(
                   refactoringName,
                   "Function Name",
                   "",
                   new OperationWithInput<String>()
                   {
                      public void execute(String input)
                      {
                         String prefix;
                         if (docDisplay_.getSelectionOffset(true) == 0)
                            prefix = "";
                         else prefix = "\n";
                         String args = response != null ? response.join(", ")
                                                        : "";
                         docDisplay_.replaceSelection(
                                 prefix
                                 + indentation
                                 + input.trim()
                                 + " <- "
                                 + "function(" + args + ") {\n"
                                 + StringUtil.indent(code, "  ")
                                 + "\n"
                                 + indentation
                                 + "}");
                      }
                   }
                 );
              }
            }
      );
   }

   private boolean checkSelectionAndAlert(String refactoringName,
                                          String pleaseSelectCodeMessage,
                                          String selection)
   {
      if (isSelectionValueEmpty(selection))
      {
         globalDisplay_.showErrorMessage(refactoringName,
                                         pleaseSelectCodeMessage);
         return true;
      }
      return false;
   }

   private String extractIndentation(String code)
   {
      Pattern leadingWhitespace = Pattern.create("^(\\s*)");
      Match match = leadingWhitespace.match(code, 0);
      return match == null ? "" : match.getGroup(1);
   }

   private boolean isSelectionValueEmpty(String selection)
   {
      return selection == null || selection.trim().length() == 0;
   }

   @Handler
   void onCommentUncomment()
   {
      if (isCursorInTexMode())
         doCommentUncomment("%", null);
      else if (isCursorInRMode() || isCursorInYamlMode())
         doCommentUncomment("#", null);
      else if (fileType_.isCpp() || fileType_.isStan() || fileType_.isC())
         doCommentUncomment("//", null);
      else if (fileType_.isPlainMarkdown())
         doCommentUncomment("<!--", "-->");
      else if (DocumentMode.isSelectionInMarkdownMode(docDisplay_))
         doCommentUncomment("<!--", "-->");
      else if (DocumentMode.isSelectionInPythonMode(docDisplay_))
         doCommentUncomment("#", null);
   }

   /**
    * Push the current contents and state of the text editor into the local
    * copy of the source database
    */
   public void syncLocalSourceDb()
   {
      SourceWindowManager manager =
            RStudioGinjector.INSTANCE.getSourceWindowManager();
      JsArray<SourceDocument> docs = manager.getSourceDocs();
      for (int i = 0; i < docs.length(); i++)
      {
         if (docs.get(i).getId() == getId())
         {
            docs.get(i).getNotebookDoc().setChunkDefs(
                  docDisplay_.getChunkDefs());
            docs.get(i).setContents(docDisplay_.getCode());
            docs.get(i).setDirty(dirtyState_.getValue());
            break;
         }
      }
   }

   @Handler
   void onPopoutDoc()
   {
      if (docUpdateSentinel_ != null)
      {
         // ensure doc is synchronized with source database before popping it
         // out
         docUpdateSentinel_.withSavedDoc(new Command()
         {
            @Override
            public void execute()
            {
               // push the new doc state into the local source database
               syncLocalSourceDb();

               // fire popout event (this triggers a close in the current window
               // and the creation of a new window with the doc)
               events_.fireEvent(new PopoutDocEvent(getId(),
                     currentPosition(), null));
            }
         });
      }
   }


   @Handler
   void onReturnDocToMain()
   {
      // ensure doc is synchronized with source database before returning it
      if (!SourceWindowManager.isMainSourceWindow() &&
          docUpdateSentinel_ != null)
      {
         docUpdateSentinel_.withSavedDoc(new Command()
         {
            @Override
            public void execute()
            {
               events_.fireEventToMainWindow(new DocWindowChangedEvent(
                  getId(), SourceWindowManager.getSourceWindowId(), "",
                  DocTabDragParams.create(getId(), currentPosition()),
                  docUpdateSentinel_.getDoc().getCollabParams(), 0, -1));
            }
         });
      }
   }

   @Handler
   public void onNotebookCollapseAllOutput()
   {
      if (notebook_ != null)
         notebook_.onNotebookCollapseAllOutput();
   }

   @Handler
   public void onNotebookExpandAllOutput()
   {
      if (notebook_ != null)
         notebook_.onNotebookExpandAllOutput();
   }

   @Handler
   public void onNotebookClearOutput()
   {
      if (notebook_ != null)
         notebook_.onNotebookClearOutput();
   }

   @Handler
   public void onNotebookClearAllOutput()
   {
      if (notebook_ != null)
         notebook_.onNotebookClearAllOutput();
   }

   @Handler
   public void onNotebookToggleExpansion()
   {
      if (notebook_ != null)
         notebook_.onNotebookToggleExpansion();
   }

   @Handler
   public void onRestartRRunAllChunks()
   {
      if (notebook_ != null)
         notebook_.onRestartRRunAllChunks();
   }

   @Handler
   public void onRestartRClearOutput()
   {
      if (notebook_ != null)
         notebook_.onRestartRClearOutput();
   }

   @SuppressWarnings("deprecation") // GWT emulation only provides isSpace
   private void doCommentUncomment(String commentStart,
                                   String commentEnd)
   {
      Range initialRange = docDisplay_.getSelectionRange();

      int rowStart = initialRange.getStart().getRow();
      int rowEnd = initialRange.getEnd().getRow();

      boolean isSingleLineAction = rowStart == rowEnd;
      boolean commentWhitespace = commentEnd == null;

      // Also figure out if we're commenting an Roxygen block.
      boolean looksLikeRoxygen = false;

      // Skip commenting the last line if the selection is
      // multiline and ends on the first column of the end row.
      boolean dontCommentLastLine = false;
      if (rowStart != rowEnd && initialRange.getEnd().getColumn() == 0)
         dontCommentLastLine = true;

      Range expanded = Range.create(
            rowStart,
            0,
            rowEnd,
            dontCommentLastLine ? 0 : docDisplay_.getLine(rowEnd).length());
      docDisplay_.setSelectionRange(expanded);

      String[] lines = JsUtil.toStringArray(
            docDisplay_.getLines(rowStart, rowEnd - (dontCommentLastLine ? 1 : 0)));

      String commonPrefix = StringUtil.getCommonPrefix(
            lines,
            true,
            true);

      String commonIndent = StringUtil.getIndent(commonPrefix);

      // First, figure out whether we're commenting or uncommenting.
      // If we discover any line that doesn't start with the comment sequence,
      // then we'll comment the whole selection.

      // ignore empty lines at start, end of selection when detecting comments
      // https://github.com/rstudio/rstudio/issues/4163

      int start = 0;
      for (int i = 0; i < lines.length; i++)
      {
         if (lines[i].trim().isEmpty())
            continue;

         start = i;
         break;
      }

      int end = lines.length;
      for (int i = lines.length; i > 0; i--)
      {
         if (lines[i - 1].trim().isEmpty())
            continue;

         end = i;
         break;
      }

      boolean isCommentAction = false;
      for (int i = start; i < end; i++)
      {
         String line = lines[i];
         String trimmed = line.trim();

         // Ignore lines that are just whitespace.
         if (!commentWhitespace && trimmed.isEmpty())
            continue;

         if (!isCommentAction)
         {
            if (!trimmed.startsWith(commentStart))
               isCommentAction = true;
         }

         if (docDisplay_.getFileType().isR())
         {
            if (!looksLikeRoxygen)
            {
               if (trimmed.startsWith("@"))
                  looksLikeRoxygen = true;
               else if (trimmed.startsWith("#'"))
                  looksLikeRoxygen = true;
            }
         }
      }

      if (looksLikeRoxygen)
         commentStart += "'";

      // Now, construct a new, commented selection to replace with.
      StringBuilder builder = new StringBuilder();
      if (isCommentAction)
      {
         for (String line : lines)
         {
            String trimmed = line.trim();

            if (!commentWhitespace && trimmed.isEmpty())
            {
               builder.append("\n");
               continue;
            }

            builder.append(commonIndent);
            builder.append(commentStart);
            builder.append(" ");
            builder.append(line.substring(commonIndent.length()));
            if (commentEnd != null)
            {
               builder.append(" ");
               builder.append(commentEnd);
            }

            builder.append("\n");
         }
      }
      else
      {
         for (String line : lines)
         {
            String trimmed = line.trim();

            if (trimmed.isEmpty())
            {
               builder.append("\n");
               continue;
            }

            boolean isCommentedLine = true;
            int commentStartIdx = line.indexOf(commentStart);
            if (commentStartIdx == -1)
               isCommentedLine = false;

            int commentEndIdx = line.length();
            if (commentEnd != null)
            {
               commentEndIdx = line.lastIndexOf(commentEnd);
               if (commentEndIdx == -1)
                  isCommentedLine = false;
            }

            if (!isCommentedLine)
            {
               builder.append(line);
               continue;
            }

            // We want to strip out the leading comment prefix,
            // but preserve the indent.
            int startIdx = commentStartIdx + commentStart.length();
            if (Character.isSpace(StringUtil.charAt(line, startIdx)))
               startIdx++;

            int endIdx = commentEndIdx;
            String afterComment = line.substring(startIdx, endIdx);
            builder.append(StringUtil.trimRight(commonIndent + afterComment));

            builder.append("\n");
         }
      }

      String newSelection = dontCommentLastLine ?
            builder.toString() :
            builder.substring(0, builder.length() - 1);

      docDisplay_.replaceSelection(newSelection);

      // Nudge the selection to match the commented action.
      if (isSingleLineAction)
      {
         int diff = newSelection.length() - lines[0].length();
         if (commentEnd != null)
            diff = diff < 0 ?
                  diff + commentEnd.length() + 1 :
                  diff - commentEnd.length() - 1;

         int colStart = initialRange.getStart().getColumn();
         int colEnd = initialRange.getEnd().getColumn();
         Range newRange = Range.create(
               rowStart,
               colStart + diff,
               rowStart,
               colEnd + diff);
         docDisplay_.setSelectionRange(newRange);
      }
   }

   @Handler
   void onReflowComment()
   {
      if (DocumentMode.isSelectionInRMode(docDisplay_) ||
          DocumentMode.isSelectionInPythonMode(docDisplay_))
      {
         doReflowComment("(#)");
      }
      else if (DocumentMode.isSelectionInCppMode(docDisplay_))
      {
         String currentLine = docDisplay_.getLine(
                                    docDisplay_.getCursorPosition().getRow());
         if (currentLine.startsWith(" *"))
            doReflowComment("( \\*[^/])", false);
         else
            doReflowComment("(//)");
      }
      else if (DocumentMode.isSelectionInTexMode(docDisplay_))
         doReflowComment("(%)");
      else if (DocumentMode.isSelectionInMarkdownMode(docDisplay_))
         doReflowComment("()");
      else if (docDisplay_.getFileType().isText())
         doReflowComment("()");

   }

   public void reflowText()
   {
      if (docDisplay_.getSelectionValue().isEmpty())
         docDisplay_.setSelectionRange(
               Range.fromPoints(
                     Position.create(docDisplay_.getCursorPosition().getRow(), 0),
                     Position.create(docDisplay_.getCursorPosition().getRow(),
                           docDisplay_.getCurrentLine().length())));

      onReflowComment();
      docDisplay_.setCursorPosition(
            Position.create(
                  docDisplay_.getSelectionEnd().getRow(),
                  0));
   }

   public void showHelpAtCursor()
   {
      docDisplay_.goToHelp();
   }

   @Handler
   void onDebugBreakpoint()
   {
      docDisplay_.toggleBreakpointAtCursor();
   }

   @Handler
   void onRsconnectDeploy()
   {
      view_.invokePublish();
   }

   @Handler
   void onRsconnectConfigure()
   {
      events_.fireEvent(RSConnectActionEvent.ConfigureAppEvent(
            docUpdateSentinel_.getPath()));
   }

   @Handler
   void onEditRmdFormatOptions()
   {
      rmarkdownHelper_.withRMarkdownPackage(
          "Editing R Markdown options",
          false,
          new CommandWithArg<RMarkdownContext>() {

            @Override
            public void execute(RMarkdownContext arg)
            {
               showFrontMatterEditor();
            }
          });
   }

   private void showFrontMatterEditor()
   {
      final String yaml = getRmdFrontMatter();
      if (yaml == null)
      {
         globalDisplay_.showErrorMessage("Edit Format Failed",
               "Can't find the YAML front matter for this document. Make " +
               "sure the front matter is enclosed by lines containing only " +
               "three dashes: ---.");
         return;
      }
      rmarkdownHelper_.convertFromYaml(yaml, new CommandWithArg<RmdYamlData>()
      {
         @Override
         public void execute(RmdYamlData arg)
         {
            String errCaption = "Edit Format Failed";
            String errMsg =
               "The YAML front matter in this document could not be " +
               "successfully parsed. This parse error needs to be " +
               "resolved before format options can be edited.";

            if (arg == null)
            {
               globalDisplay_.showErrorMessage(errCaption, errMsg);
            }
            else if (!arg.parseSucceeded())
            {
               // try to find where the YAML segment begins in the document
               // so we can show an adjusted line number for the error
               int numLines = docDisplay_.getRowCount();
               int offsetLine = 0;
               String separator = RmdFrontMatter.FRONTMATTER_SEPARATOR.trim();
               for (int i = 0; i < numLines; i++)
               {
                  if (docDisplay_.getLine(i).equals(separator))
                  {
                     offsetLine = i + 1;
                     break;
                  }
               }
               globalDisplay_.showErrorMessage(errCaption,
                   errMsg + "\n\n" + arg.getOffsetParseError(offsetLine));
            }
            else
            {
               showFrontMatterEditorDialog(yaml, arg);
            }
         }
      });
   }

   private void showFrontMatterEditorDialog(String yaml, RmdYamlData data)
   {
      RmdSelectedTemplate selTemplate =
            rmarkdownHelper_.getTemplateFormat(yaml);
      if (selTemplate == null)
      {
         // we don't expect this to happen since we disable the dialog
         // entry point when we can't find an associated template
         globalDisplay_.showErrorMessage("Edit Format Failed",
               "Couldn't determine the format options from the YAML front " +
               "matter. Make sure the YAML defines a supported output " +
               "format in its 'output' field.");
         return;
      }
      RmdTemplateOptionsDialog dialog =
         new RmdTemplateOptionsDialog(selTemplate.template,
            selTemplate.format,
            data.getFrontMatter(),
            getPath() == null ? null : FileSystemItem.createFile(getPath()),
            selTemplate.isShiny,
            new OperationWithInput<RmdTemplateOptionsDialog.Result>()
            {
               @Override
               public void execute(RmdTemplateOptionsDialog.Result in)
               {
                  // when the dialog is completed successfully, apply the new
                  // front matter
                  applyRmdFormatOptions(in.format, in.outputOptions);
               }
            },
            new Operation()
            {
               @Override
               public void execute()
               {
                  // when the dialog is cancelled, update the view's format list
                  // (to cancel in-place changes)
                  updateRmdFormatList();
               }
            });
      dialog.showModal();
   }

   private void applyRmdFormatOptions(String format,
         RmdFrontMatterOutputOptions options)
   {
      rmarkdownHelper_.replaceOutputFormatOptions(
            getRmdFrontMatter(), format, options,
            new OperationWithInput<String>()
            {
               @Override
               public void execute(String input)
               {
                  applyRmdFrontMatter(input);
               }
            });
   }
   
   private String getRmdFrontMatter()
   {
      if (isVisualEditorActive()) 
      {
         return visualMode_.getYamlFrontMatter();
      } 
      else 
      {
         return YamlFrontMatter.getFrontMatter(docDisplay_);
      }
   }

   private void applyRmdFrontMatter(String yaml)
   {
      boolean applied = false;
      if (isVisualEditorActive()) 
      {
         applied = visualMode_.applyYamlFrontMatter(yaml);
      }
      else
      {
         applied = YamlFrontMatter.applyFrontMatter(docDisplay_, yaml);
      }
      if (applied)
         updateRmdFormatList();
   }

   private RmdSelectedTemplate getSelectedTemplate()
   {
      // try to extract the front matter and ascertain the template to which
      // it refers
      String yaml = getRmdFrontMatter();
      if (yaml == null)
         return null;
      return rmarkdownHelper_.getTemplateFormat(yaml);
   }

   private List<String> getOutputFormats()
   {
      String yaml = getRmdFrontMatter();
      if (yaml == null)
         return new ArrayList<String>();
      List<String> formats = TextEditingTargetRMarkdownHelper.getOutputFormats(yaml);
      if (formats == null)
         formats = new ArrayList<String>();
      return formats;
   }

   private void updateRmdFormatList()
   {
      String formatUiName = "";
      List<String> formatList = new ArrayList<String>();
      List<String> valueList = new ArrayList<String>();
      List<String> extensionList = new ArrayList<String>();

      RmdSelectedTemplate selTemplate = getSelectedTemplate();
      if (selTemplate != null && selTemplate.isShiny)
      {
         view_.setIsShinyFormat(selTemplate.format != null,
                                selTemplate.format != null &&
                                selTemplate.format.endsWith(
                                      RmdOutputFormat.OUTPUT_PRESENTATION_SUFFIX),
                                isShinyPrerenderedDoc());
      }
      // could be runtime: shiny with a custom format
      else if (isShinyDoc())
      {
         view_.setIsShinyFormat(false,  // no output options b/c no template
                                false,  // not a presentation (unknown format)
                                isShinyPrerenderedDoc());
      }
      else
      {
         view_.setIsNotShinyFormat();
         if (selTemplate != null)
         {
            JsArray<RmdTemplateFormat> formats = selTemplate.template.getFormats();
            for (int i = 0; i < formats.length(); i++)
            {
               // skip notebook format (will enable it later if discovered)
               if (formats.get(i).getName() ==
                     RmdOutputFormat.OUTPUT_HTML_NOTEBOOK)
               {
                  continue;
               }

               // hide powerpoint if not available
               if (!session_.getSessionInfo().getPptAvailable() &&
                    StringUtil.equals(formats.get(i).getName(),
                                      RmdOutputFormat.OUTPUT_PPT_PRESENTATION))
               {
                  continue;
               }

               String uiName = formats.get(i).getUiName();
               formatList.add(uiName);
               valueList.add(formats.get(i).getName());
               extensionList.add(formats.get(i).getExtension());
               if (formats.get(i).getName() == selTemplate.format)
               {
                  formatUiName = uiName;
               }
            }
         }

         // add formats not in the selected template
         boolean isNotebook = false;
         List<String> outputFormats = getOutputFormats();
         for (int i = 0; i < outputFormats.size(); i++)
         {
            String format = outputFormats.get(i);
            if (format == RmdOutputFormat.OUTPUT_HTML_NOTEBOOK)
            {
               if (i == 0)
                  isNotebook = true;
               formatList.add(0, "Notebook");
               valueList.add(0, format);
               extensionList.add(0, ".nb.html");
               continue;
            }
            if (!valueList.contains(format))
            {
               String uiName = format;
               int nsLoc = uiName.indexOf("::");
               if (nsLoc != -1)
                  uiName = uiName.substring(nsLoc + 2);
               formatList.add(uiName);
               valueList.add(format);
               extensionList.add(null);
            }
         }

         view_.setFormatOptions(fileType_,
                                // can choose output formats
                                getCustomKnit().length() == 0,
                                // can edit format options
                                selTemplate != null,
                                formatList,
                                valueList,
                                extensionList,
                                formatUiName);

         // update notebook-specific options
         if (isNotebook)
         {
            // if the user manually set the output to console in a notebook,
            // respect that (even though it's weird)
            String outputType = RmdEditorOptions.getString(
                  YamlFrontMatter.getFrontMatter(docDisplay_),
                  TextEditingTargetNotebook.CHUNK_OUTPUT_TYPE, null);
            if (outputType != TextEditingTargetNotebook.CHUNK_OUTPUT_CONSOLE)
            {
               // chunk output should always be inline in notebooks
               outputType = docUpdateSentinel_.getProperty(
                     TextEditingTargetNotebook.CHUNK_OUTPUT_TYPE);
               if (outputType != TextEditingTargetNotebook.CHUNK_OUTPUT_INLINE)
               {
                  docUpdateSentinel_.setProperty(
                        TextEditingTargetNotebook.CHUNK_OUTPUT_TYPE,
                        TextEditingTargetNotebook.CHUNK_OUTPUT_INLINE);
               }
            }
            view_.setIsNotebookFormat();
         }
      }

      if (isShinyDoc())
      {
         // turn off inline output in Shiny documents (if it's not already)
         if (docDisplay_.showChunkOutputInline())
            docDisplay_.setShowChunkOutputInline(false);
      }
   }

   private void setRmdFormat(String formatName)
   {
      // If the target format name already matches the first format then just
      // render and return
      List<String> outputFormats = getOutputFormats();
      if (outputFormats.size() > 0 && outputFormats.get(0).equals(formatName))
      {
         renderRmd();
         return;
      }

      rmarkdownHelper_.setOutputFormat(getRmdFrontMatter(), formatName,
            new CommandWithArg<String>()
      {
         @Override
         public void execute(String yaml)
         {
            if (yaml != null)
               applyRmdFrontMatter(yaml);

            // re-knit the document
            renderRmd();
         }
      });
   }

   void doReflowComment(String commentPrefix)
   {
      doReflowComment(commentPrefix, true);
   }

   void doReflowComment(String commentPrefix, boolean multiParagraphIndent)
   {
      docDisplay_.focus();

      InputEditorSelection originalSelection = docDisplay_.getSelection();
      InputEditorSelection selection = originalSelection;

      if (selection.isEmpty())
      {
         selection = selection.growToIncludeLines("^\\s*" + commentPrefix + ".*$");
      }
      else
      {
         selection = selection.shrinkToNonEmptyLines();
         selection = selection.extendToLineStart();
         selection = selection.extendToLineEnd();
      }
      if (selection.isEmpty())
         return;

      reflowComments(commentPrefix,
                     multiParagraphIndent,
                     selection,
                     originalSelection.isEmpty() ?
                     originalSelection.getStart() :
                     null);
   }

   private Position selectionToPosition(InputEditorPosition pos)
   {
      return docDisplay_.selectionToPosition(pos);
   }

   private void reflowComments(String commentPrefix,
                               final boolean multiParagraphIndent,
                               InputEditorSelection selection,
                               final InputEditorPosition cursorPos)
   {
      String code = docDisplay_.getCode(selection);
      String[] lines = code.split("\n");
      String prefix = StringUtil.getCommonPrefix(lines, true, false);
      Pattern pattern = Pattern.create("^\\s*" + commentPrefix + "+('?)\\s*");
      Match match = pattern.match(prefix, 0);
      // Selection includes non-comments? Abort.
      if (match == null)
         return;
      prefix = match.getValue();
      final boolean roxygen = match.hasGroup(1);

      int cursorRowIndex = 0;
      int cursorColIndex = 0;
      if (cursorPos != null)
      {
         cursorRowIndex = selectionToPosition(cursorPos).getRow() -
                          selectionToPosition(selection.getStart()).getRow();
         cursorColIndex =
               Math.max(0, cursorPos.getPosition() - prefix.length());
      }
      final WordWrapCursorTracker wwct = new WordWrapCursorTracker(
                                                cursorRowIndex, cursorColIndex);

      int maxLineLength =
                        prefs_.marginColumn().getValue() - prefix.length();

      WordWrap wordWrap = new WordWrap(maxLineLength, false)
      {
         @Override
         protected boolean forceWrapBefore(String line)
         {
            String trimmed = line.trim();
            if (roxygen && trimmed.startsWith("@") && !trimmed.startsWith("@@"))
            {
               // Roxygen tags always need to be at the start of a line. If
               // there is content immediately following the roxygen tag, then
               // content should be wrapped until the next roxygen tag is
               // encountered.

               indent_ = "";
               if (TAG_WITH_CONTENTS.match(line, 0) != null)
               {
                  indentRestOfLines_ = true;
               }
               return true;
            }
            // empty line disables indentation
            else if (!multiParagraphIndent && (line.trim().length() == 0))
            {
               indent_ = "";
               indentRestOfLines_ = false;
            }

            return super.forceWrapBefore(line);
         }

         @Override
         protected void onChunkWritten(String chunk,
                                       int insertionRow,
                                       int insertionCol,
                                       int indexInOriginalString)
         {
            if (indentRestOfLines_)
            {
               indentRestOfLines_ = false;
               indent_ = "  "; // TODO: Use real indent from settings
            }

            wwct.onChunkWritten(chunk, insertionRow, insertionCol,
                                indexInOriginalString);
         }

         private boolean indentRestOfLines_ = false;
         private Pattern TAG_WITH_CONTENTS = Pattern.create("@\\w+\\s+[^\\s]");
      };

      for (String line : lines)
      {
         String content = line.substring(Math.min(line.length(),
                                                  prefix.length()));

         if (content.matches("^\\s*\\@examples\\b.*$"))
            wordWrap.setWrappingEnabled(false);
         else if (content.trim().startsWith("@"))
            wordWrap.setWrappingEnabled(true);

         wwct.onBeginInputRow();
         wordWrap.appendLine(content);
      }

      String wrappedString = wordWrap.getOutput();

      StringBuilder finalOutput = new StringBuilder();
      for (String line : StringUtil.getLineIterator(wrappedString))
         finalOutput.append(prefix).append(line).append("\n");
      // Remove final \n
      if (finalOutput.length() > 0)
         finalOutput.deleteCharAt(finalOutput.length()-1);

      String reflowed = finalOutput.toString();

      // Remove trailing whitespace that might have leaked in earlier
      reflowed = reflowed.replaceAll("\\s+\\n", "\n");

      docDisplay_.setSelection(selection);
      if (!reflowed.equals(code))
      {
         docDisplay_.replaceSelection(reflowed);
      }

      if (cursorPos != null)
      {
         if (wwct.getResult() != null)
         {
            int row = wwct.getResult().getY();
            int col = wwct.getResult().getX();
            row += selectionToPosition(selection.getStart()).getRow();
            col += prefix.length();
            Position pos = Position.create(row, col);
            docDisplay_.setSelection(docDisplay_.createSelection(pos, pos));
         }
         else
         {
            docDisplay_.collapseSelection(false);
         }
      }
   }

   @Handler
   void onExecuteCodeWithoutFocus()
   {
      codeExecution_.executeSelection(false);
   }

   @Handler
   void onProfileCodeWithoutFocus()
   {
      dependencyManager_.withProfvis("The profiler", new Command()
      {
         @Override
         public void execute()
         {
            codeExecution_.executeSelection(false, false, "profvis::profvis", true);
         }
      });
   }

   @Handler
   void onExecuteCodeWithoutMovingCursor()
   {
      if (docDisplay_.isFocused())
         codeExecution_.executeSelection(true, false);
      else if (view_.isAttached())
         view_.findSelectAll();
   }

   @Handler
   void onExecuteCode()
   {
      if (fileType_.isScript())
         codeExecution_.sendSelectionToTerminal(true);
      else
         codeExecution_.executeSelection(true);
   }

   @Handler
   void onRunSelectionAsJob()
   {
      codeExecution_.runSelectionAsJob(false /*useLauncher*/);
   }

   @Handler
   void onRunSelectionAsLauncherJob()
   {
      codeExecution_.runSelectionAsJob(true /*useLauncher*/);
   }

   @Handler
   void onExecuteCurrentLine()
   {
      codeExecution_.executeBehavior(UserPrefs.EXECUTION_BEHAVIOR_LINE);
   }

   @Handler
   void onExecuteCurrentStatement()
   {
      codeExecution_.executeBehavior(UserPrefs.EXECUTION_BEHAVIOR_STATEMENT);
   }

   @Handler
   void onExecuteCurrentParagraph()
   {
      codeExecution_.executeBehavior(UserPrefs.EXECUTION_BEHAVIOR_PARAGRAPH);
   }

   @Handler
   void onSendToTerminal()
   {
      codeExecution_.sendSelectionToTerminal(false);
   }

   @Handler
   void onOpenNewTerminalAtEditorLocation()
   {
      codeExecution_.openNewTerminalHere();
   }

   @Handler
   void onSendFilenameToTerminal()
   {
      codeExecution_.sendFilenameToTerminal();
   }

   @Override
   public String extractCode(DocDisplay docDisplay, Range range)
   {
      Scope sweaveChunk = null;

      if (fileType_.canExecuteChunks())
         sweaveChunk = scopeHelper_.getCurrentSweaveChunk(range.getStart());

      String code = sweaveChunk != null
                    ? scopeHelper_.getSweaveChunkText(sweaveChunk, range)
                    : docDisplay_.getCode(range.getStart(), range.getEnd());

      return code;
   }



   @Handler
   void onExecuteAllCode()
   {
      boolean executeChunks = fileType_.canCompilePDF() ||
                              fileType_.canKnitToHTML() ||
                              fileType_.isRpres();

      if (executeChunks)
      {
         executeChunks(Position.create(
               docDisplay_.getDocumentEnd().getRow() + 1,
               0),
               TextEditingTargetScopeHelper.PREVIOUS_CHUNKS);
      }
      else
      {
         sourceActiveDocument(true);
      }
   }

   @Handler
   void onExecuteToCurrentLine()
   {
      docDisplay_.focus();


      int row = docDisplay_.getSelectionEnd().getRow();
      int col = docDisplay_.getLength(row);

      codeExecution_.executeRange(Range.fromPoints(Position.create(0, 0),
                                  Position.create(row, col)));
   }

   @Handler
   void onExecuteFromCurrentLine()
   {
      docDisplay_.focus();

      int startRow = docDisplay_.getSelectionStart().getRow();
      int startColumn = 0;
      Position start = Position.create(startRow, startColumn);

      codeExecution_.executeRange(Range.fromPoints(start, endPosition()));
   }

   @Handler
   void onExecuteCurrentFunction()
   {
      docDisplay_.focus();

      // HACK: This is just to force the entire function tree to be built.
      // It's the easiest way to make sure getCurrentScope() returns
      // a Scope with an end.
      docDisplay_.getScopeTree();
      Scope currentFunction = docDisplay_.getCurrentFunction(false);

      // Check if we're at the top level (i.e. not in a function), or in
      // an unclosed function
      if (currentFunction == null || currentFunction.getEnd() == null)
         return;

      Position start = currentFunction.getPreamble();
      Position end = currentFunction.getEnd();

      codeExecution_.executeRange(Range.fromPoints(start, end));
   }

   @Handler
   void onExecuteCurrentSection()
   {
      docDisplay_.focus();

      // Determine the current section.
      docDisplay_.getScopeTree();
      Scope currentSection = docDisplay_.getCurrentSection();
      if (currentSection == null)
         return;

      // Determine the start and end of the section
      Position start = currentSection.getBodyStart();
      if (start == null)
         start = Position.create(0, 0);
      Position end = currentSection.getEnd();
      if (end == null)
         end = endPosition();

      codeExecution_.executeRange(Range.fromPoints(start, end));
   }

   private Position endPosition()
   {
      int endRow = Math.max(0, docDisplay_.getRowCount() - 1);
      int endColumn = docDisplay_.getLength(endRow);
      return Position.create(endRow, endColumn);
   }

   // splits a chunk into two chunks
   // chunk 1: first chunk line to linePos (not including linePos)
   // chunk 2: linePos line to end
   private void splitChunk(Scope chunk, int linePos)
   {
      Position chunkStart = chunk.getBodyStart();
      Position chunkEnd = chunk.getEnd();
      if (chunkEnd == null)
         chunkEnd = docDisplay_.getDocumentEnd();
      Position preamble = chunk.getPreamble();
      String preambleLine = docDisplay_.getLine(preamble.getRow()) + "\n";

      // if the cursor line is in the preamble of the chunk
      // reset it to the body of the chunk to get the same semantics
      // (empty chunk followed by the entire existing chunk)
      if (linePos < chunkStart.getRow())
         linePos = chunkStart.getRow();

      // get chunk contents from chunk start up to the specified line
      Range firstChunkRange = Range.create(chunkStart.getRow(), chunkStart.getColumn(), linePos, 0);
      String firstChunkContents = docDisplay_.getTextForRange(firstChunkRange);
      firstChunkContents = firstChunkContents.trim();

      // add preamble line and ending line for new first chunk
      firstChunkContents = preambleLine + firstChunkContents;
      if (!firstChunkContents.endsWith("\n"))
         firstChunkContents += "\n";
      firstChunkContents += getChunkEnd() + "\n\n";

      // get second chunk contents from what's left
      Range secondChunkRange = Range.create(linePos, 0, chunkEnd.getRow(), chunkEnd.getColumn());
      String secondChunkContents = docDisplay_.getTextForRange(secondChunkRange);
      secondChunkContents = secondChunkContents.trim();

      // add the preamble line of the original chunk to the second chunk (so we have the correct language)
      secondChunkContents = preambleLine + secondChunkContents;

      // modify contents of original chunk with second chunk contents
      Range chunkRange = Range.create(chunkStart.getRow() - 1, chunkStart.getColumn(), chunkEnd.getRow(), chunkEnd.getColumn());
      docDisplay_.replaceRange(chunkRange, secondChunkContents);

      // insert new chunk with first chunk contents
      docDisplay_.setCursorPosition(Position.create(chunkStart.getRow() - 1, chunkStart.getColumn()));
      docDisplay_.insertCode(firstChunkContents, false);
   }

   // splits a chunk into three chunks
   // chunk 1: first chunk line to start pos
   // chunk 2: start pos to end pos
   // chunk 3: end pos to end of chunk
   private void splitChunk(Scope chunk, Position startPos, Position endPos)
   {
      Position chunkStart = chunk.getBodyStart();
      Position chunkEnd = chunk.getEnd();
      if (chunkEnd == null)
         chunkEnd = docDisplay_.getDocumentEnd();
      Position preamble = chunk.getPreamble();
      String preambleLine = docDisplay_.getLine(preamble.getRow()) + "\n";

      // if the selected position is only within the preamble, do nothing as it makes no sense to do any splitting
      if (startPos.getRow() == preamble.getRow() && endPos.getRow() == startPos.getRow())
         return;

      // if the selected position starts within the preamble, reset the start position to not include the preamble
      // as it does not make any sense to do any splitting within the preamble
      if (startPos.getRow() == preamble.getRow())
      {
         startPos.setRow(preamble.getRow() + 1);
         startPos.setColumn(0);
      }

      // if the selected position ends within the footer (```), reset the end position to not include it
      if (endPos.getRow() == chunkEnd.getRow() && endPos.getColumn() > 0)
      {
         endPos.setColumn(0);
      }

      // get chunk contents from chunk start up to the specified start pos
      Range firstChunkRange = Range.create(chunkStart.getRow(), chunkStart.getColumn(), startPos.getRow(), startPos.getColumn());
      String firstChunkContents = docDisplay_.getTextForRange(firstChunkRange);
      firstChunkContents = firstChunkContents.trim();

      // add preamble line and ending line for new first chunk
      firstChunkContents = preambleLine + firstChunkContents;
      if (!firstChunkContents.endsWith("\n"))
         firstChunkContents += "\n";
      firstChunkContents += getChunkEnd() + "\n\n";

      // get middle chunk contents from selected positions
      Range middleChunkRange = Range.create(startPos.getRow(), startPos.getColumn(), endPos.getRow(), endPos.getColumn());
      String middleChunkContents = docDisplay_.getTextForRange(middleChunkRange);
      middleChunkContents = middleChunkContents.trim();

      // // add preamble line and ending line for middle chunk
      middleChunkContents = preambleLine + middleChunkContents;
      if (!middleChunkContents.endsWith("\n"))
         middleChunkContents += "\n";
      middleChunkContents += getChunkEnd() + "\n\n";

      // get final chunk contents from ending selection position to ending chunk position
      Range finalChunkRange = Range.create(endPos.getRow(), endPos.getColumn(), chunkEnd.getRow(), chunkEnd.getColumn());
      String finalChunkContents = docDisplay_.getTextForRange(finalChunkRange);
      finalChunkContents = finalChunkContents.trim();

      // add preamble to final chunk
      finalChunkContents = preambleLine + finalChunkContents;

      // modify contents of original chunk with final chunk contents
      Range chunkRange = Range.create(chunkStart.getRow() - 1, chunkStart.getColumn(), chunkEnd.getRow(), chunkEnd.getColumn());
      docDisplay_.replaceRange(chunkRange, finalChunkContents);

      // insert first and middle chunk contents as new chunks
      docDisplay_.setCursorPosition(Position.create(chunkStart.getRow() - 1, chunkStart.getColumn()));
      docDisplay_.insertCode(firstChunkContents, false);
      Position middleChunkPos = docDisplay_.getCursorPosition();
      docDisplay_.insertCode(middleChunkContents, false);

      // reset cursor position to middle chunk (selected text)
      docDisplay_.setCursorPosition(middleChunkPos);
   }

   private void onInsertChunk(String chunkPlaceholder, int rowOffset, int colOffset)
   {
      // allow visual mode to handle
      if (visualMode_.isActivated())
      {
         // strip off the leading backticks (if rowOffset is 0 then adjust colOffset)
         chunkPlaceholder = chunkPlaceholder.replaceFirst("```", "");
         if (rowOffset == 0)
            colOffset -= 3;

         // strip off the trailing backticks
         chunkPlaceholder = chunkPlaceholder.replaceAll("\\n```\\n$", "");

         // do the insert
         visualMode_.insertChunk(chunkPlaceholder, rowOffset, colOffset);

         // all done!
         return;
      }

      String sel = "";
      Range selRange = null;

      // if currently in a chunk
      // with no selection, split this chunk into two chunks at the current line
      // with selection, split this chunk into three chunks (prior to selection, selected, post selection)
      Scope currentChunk = docDisplay_.getCurrentChunk();
      if (currentChunk != null)
      {
         // record current selection before manipulating text
         sel = docDisplay_.getSelectionValue();
         selRange = docDisplay_.getSelectionRange();

         if (selRange.isEmpty())
         {
            splitChunk(currentChunk, docDisplay_.getCursorPosition().getRow());
            return;
         }
         else
         {
            splitChunk(currentChunk, selRange.getStart() ,selRange.getEnd());
            return;
         }
      }

      Position pos = moveCursorToNextInsertLocation();
      InsertChunkInfo insertChunkInfo = docDisplay_.getInsertChunkInfo();
      if (insertChunkInfo != null)
      {
         // inject the chunk skeleton
         docDisplay_.insertCode(chunkPlaceholder, false);

         // if we had text selected, inject it into the chunk
         if (!StringUtil.isNullOrEmpty(sel))
         {
            Position contentPosition = insertChunkInfo.getContentPosition();
            Position docContentPos = Position.create(
                  pos.getRow() + contentPosition.getRow(),
                  contentPosition.getColumn());
            Position endPos = Position.create(docContentPos.getRow(),
                  docContentPos.getColumn());

            // move over newline if selected
            if (sel.endsWith("\n"))
               endPos.setRow(endPos.getRow() + 1);
            docDisplay_.replaceRange(
                  Range.fromPoints(docContentPos, endPos), sel);
            docDisplay_.replaceRange(selRange, "");
         }

         Position cursorPosition = insertChunkInfo.getCursorPosition();
         docDisplay_.setCursorPosition(Position.create(
               pos.getRow() + cursorPosition.getRow() + rowOffset,
               colOffset));
         docDisplay_.focus();
      }
      else
      {
         assert false : "Mode did not have insertChunkInfo available";
      }
   }

   String getChunkEnd()
   {
      InsertChunkInfo info = docDisplay_.getInsertChunkInfo();
      if (info == null)
         return "```"; // default to Rmd

      // chunks are delimited by 2 new lines
      // if not, we will fallback on an empty chunk end just for safety
      String[] chunkParts = info.getValue().split("\n\n");
      if (chunkParts.length == 2)
         return chunkParts[1];
      else
         return "";
   }

   @Handler
   void onInsertChunk()
   {
      InsertChunkInfo info = docDisplay_.getInsertChunkInfo();
      if (info == null)
         return;

      onInsertChunk(info.getValue(), 1, 0);
   }

   @Handler
   void onInsertChunkR()
   {
      onInsertChunk("```{r}\n\n```\n", 1, 0);
   }

   @Handler
   void onInsertChunkBash()
   {
      onInsertChunk("```{bash}\n\n```\n", 1, 0);
   }

   @Handler
   void onInsertChunkPython()
   {
      onInsertChunk("```{python}\n\n```\n", 1, 0);
   }

   @Handler
   void onInsertChunkRCPP()
   {
      onInsertChunk("```{Rcpp}\n\n```\n", 1, 0);
   }

   @Handler
   void onInsertChunkStan()
   {
      onInsertChunk("```{stan output.var=}\n\n```\n", 0, 20);
   }

   @Handler
   void onInsertChunkSQL()
   {
      server_.defaultSqlConnectionName(new ServerRequestCallback<String>()
      {
         @Override
         public void onResponseReceived(String name)
         {
            if (name != null)
            {
               onInsertChunk("```{sql connection=" + name + "}\n\n```\n", 1, 0);
            }
            else
            {
               onInsertChunk("```{sql connection=}\n\n```\n", 0, 19);
            }
         }

         @Override
         public void onError(ServerError error)
         {
            Debug.logError(error);
            onInsertChunk("```{sql connection=}\n\n```\n", 0, 19);
         }
      });
   }

   @Handler
   void onInsertChunkD3()
   {
      if (notebook_ != null) {
         Scope setupScope = notebook_.getSetupChunkScope();

         if (setupScope == null && !visualMode_.isActivated())
         {
            onInsertChunk("```{r setup}\nlibrary(r2d3)\n```\n\n```{d3 data=}\n\n```\n", 4, 12);
         }
         else {
            onInsertChunk("```{d3 data=}\n\n```\n", 0, 12);
         }
      }
   }

   @Handler
   void onInsertSection()
   {
      globalDisplay_.promptForText(
         "Insert Section",
         "Section label:",
         MessageDisplay.INPUT_OPTIONAL_TEXT,
         new OperationWithInput<String>() {
            @Override
            public void execute(String label)
            {
               // move cursor to next insert location
               Position pos = moveCursorToNextInsertLocation();

               // truncate length to print margin - 5
               int printMarginColumn = prefs_.marginColumn().getValue();
               int length = printMarginColumn - 5;

               // truncate label to maxLength - 10 (but always allow at
               // least 20 chars for the label)
               int maxLabelLength = length - 10;
               maxLabelLength = Math.max(maxLabelLength, 20);
               if (label.length() > maxLabelLength)
                  label = label.substring(0, maxLabelLength-1);

               // prefix
               String prefix = "# ";
               if (!label.isEmpty())
                  prefix = prefix + label + " ";

               // fill to maxLength (bit ensure at least 4 fill characters
               // so the section parser is sure to pick it up)
               StringBuffer sectionLabel = new StringBuffer();
               sectionLabel.append("\n");
               sectionLabel.append(prefix);
               int fillChars = length - prefix.length();
               fillChars = Math.max(fillChars, 4);
               for (int i=0; i<fillChars; i++)
                  sectionLabel.append("-");
               sectionLabel.append("\n\n");

               // insert code and move cursor
               docDisplay_.insertCode(sectionLabel.toString(), false);
               docDisplay_.setCursorPosition(Position.create(pos.getRow() + 3,
                                                             0));
               docDisplay_.focus();

            }
         });
   }

   private Position moveCursorToNextInsertLocation()
   {
      docDisplay_.collapseSelection(true);
      if (!docDisplay_.moveSelectionToBlankLine())
      {
         int lastRow = docDisplay_.getRowCount();
         int lastCol = docDisplay_.getLength(lastRow);
         Position endPos = Position.create(lastRow, lastCol);
         docDisplay_.setCursorPosition(endPos);
         docDisplay_.insertCode("\n", false);
      }
      return docDisplay_.getCursorPosition();

   }

   public void executeChunk(Position position)
   {
      docDisplay_.getScopeTree();
      executeSweaveChunk(scopeHelper_.getCurrentSweaveChunk(position),
            NotebookQueueUnit.EXEC_MODE_SINGLE, false);
   }

   public void dequeueChunk(int row)
   {
      notebook_.dequeueChunk(row);
   }

   @Handler
   void onExecuteCurrentChunk()
   {
      if (visualMode_.isActivated())
      {
         visualMode_.executeChunk();
      }
      else
      {
         // HACK: This is just to force the entire function tree to be built.
         // It's the easiest way to make sure getCurrentScope() returns
         // a Scope with an end.
         docDisplay_.getScopeTree();

         executeSweaveChunk(scopeHelper_.getCurrentSweaveChunk(),
              NotebookQueueUnit.EXEC_MODE_SINGLE, false);
      }
   }

   @Handler
   void onExecuteNextChunk()
   {
      // HACK: This is just to force the entire function tree to be built.
      // It's the easiest way to make sure getCurrentScope() returns
      // a Scope with an end.
      docDisplay_.getScopeTree();

      Scope nextChunk = scopeHelper_.getNextSweaveChunk();
      executeSweaveChunk(nextChunk, NotebookQueueUnit.EXEC_MODE_SINGLE,
            true);
      docDisplay_.setCursorPosition(nextChunk.getBodyStart());
      docDisplay_.ensureCursorVisible();
   }

   @Handler
   void onExecutePreviousChunks()
   {
      if (visualMode_.isActivated())
      {
         visualMode_.executePreviousChunks();
      }
      else
      {
         executeChunks(null, TextEditingTargetScopeHelper.PREVIOUS_CHUNKS);
      }
   }

   @Handler
   void onExecuteSubsequentChunks()
   {
      executeChunks(null, TextEditingTargetScopeHelper.FOLLOWING_CHUNKS);
   }

   public void executeChunks(Position position, int which)
   {
      // null implies we should use current cursor position
      if (position == null)
         position = docDisplay_.getSelectionStart();

      if (docDisplay_.showChunkOutputInline())
      {
         executeChunksNotebookMode(position, which);
         return;
      }

      // HACK: This is just to force the entire function tree to be built.
      // It's the easiest way to make sure getCurrentScope() returns
      // a Scope with an end.
      docDisplay_.getScopeTree();

      // execute the chunks
      Scope[] previousScopes = scopeHelper_.getSweaveChunks(position,
            which);

      StringBuilder builder = new StringBuilder();
      for (Scope scope : previousScopes)
      {
         if (isRChunk(scope) && isExecutableChunk(scope))
         {
            builder.append("# " + scope.getLabel() + "\n");
            builder.append(scopeHelper_.getSweaveChunkText(scope));
            builder.append("\n\n");
         }
      }

      final String code = builder.toString().trim();
      if (fileType_.isRmd())
      {
         final Position positionFinal = position;
         docUpdateSentinel_.withSavedDoc(new Command()
         {
            @Override
            public void execute()
            {
               rmarkdownHelper_.prepareForRmdChunkExecution(
                     docUpdateSentinel_.getId(),
                     docUpdateSentinel_.getContents(),
                     new Command()
                     {
                        @Override
                        public void execute()
                        {
                           // compute the language for this chunk
                           String language = "R";
                           if (DocumentMode.isPositionInPythonMode(docDisplay_, positionFinal))
                              language = "Python";

                           events_.fireEvent(new SendToConsoleEvent(code, language, true));
                        }
                     });
            }
         });
      }
      else
      {
         events_.fireEvent(new SendToConsoleEvent(code, true));
      }
   }

   public void executeChunksNotebookMode(Position position, int which)
   {
      // HACK: This is just to force the entire function tree to be built.
      // It's the easiest way to make sure getCurrentScope() returns
      // a Scope with an end.
      docDisplay_.getScopeTree();

      // execute the previous chunks
      Scope[] previousScopes = scopeHelper_.getSweaveChunks(position, which);

      // create job description
      String jobDesc = "";
      if (previousScopes.length > 0)
      {
         if (position != null &&
             position.getRow() > docDisplay_.getDocumentEnd().getRow())
            jobDesc = "Run All";
         else if (which == TextEditingTargetScopeHelper.PREVIOUS_CHUNKS)
            jobDesc = "Run Previous";
         else if (which == TextEditingTargetScopeHelper.FOLLOWING_CHUNKS)
            jobDesc = "Run After";
      }

      List<ChunkExecUnit> chunks = new ArrayList<ChunkExecUnit>();
      for (Scope scope : previousScopes)
      {
         if (isExecutableChunk(scope))
            chunks.add(
                  new ChunkExecUnit(scope, NotebookQueueUnit.EXEC_MODE_BATCH));
      }

      if (!chunks.isEmpty())
         notebook_.executeChunks(jobDesc, chunks);
   }

   @Handler
   public void onExecuteSetupChunk()
   {
      // attempt to find the setup scope by name
      Scope setupScope = null;
      if (notebook_ != null)
         setupScope = notebook_.getSetupChunkScope();

      // if we didn't find it by name, flatten the scope list and find the
      // first chunk
      if (setupScope == null)
      {
         ScopeList scopes = new ScopeList(docDisplay_);
         for (Scope scope: scopes)
         {
            if (scope.isChunk())
            {
               setupScope = scope;
               break;
            }
         }
      }

      // if we found a candidate, run it
      if (setupScope != null)
      {
         executeSweaveChunk(setupScope, NotebookQueueUnit.EXEC_MODE_BATCH,
               false);
      }
   }

   public void renderLatex()
   {
      if (mathjax_ != null)
         mathjax_.renderLatex();
   }

   public void renderLatex(Range range, boolean background)
   {
      if (mathjax_ != null)
         mathjax_.renderLatex(range, background);
   }

   public String getDefaultNamePrefix()
   {
      return null;
   }

   @Override
   public String getCurrentStatus()
   {
      Position pos = docDisplay_.getCursorPosition();
      String scope = statusBar_.getScope().getValue();
      if (StringUtil.isNullOrEmpty(scope))
         scope = "None";
      String name = getName().getValue();
      if (StringUtil.isNullOrEmpty(name))
         name = "No name";

      StringBuilder status = new StringBuilder();
      status.append("Row ").append(pos.getRow() + 1).append(" Column ").append(pos.getColumn() + 1);
      status.append(" Scope ").append(scope);
      status.append(" File type ").append(fileType_.getLabel());
      status.append(" File name ").append(name);
      return status.toString();
   }

   private boolean isRChunk(Scope scope)
   {
      String labelText = docDisplay_.getLine(scope.getPreamble().getRow());
      Pattern reEngine = Pattern.create(".*engine\\s*=\\s*['\"]([^'\"]*)['\"]");
      Match match = reEngine.match(labelText, 0);
      if (match == null)
         return true;

      String engine = match.getGroup(1).toLowerCase();

      // NOTE: We might want to include 'Rscript' but such chunks are typically
      // intended to be run in their own process so it might not make sense to
      // collect those here.
      return engine.equals("r");
   }

   private boolean isExecutableChunk(final Scope chunk)
   {
      if (!chunk.isChunk())
         return false;

      String headerText = docDisplay_.getLine(chunk.getPreamble().getRow());
      Pattern reEvalFalse = Pattern.create("eval\\s*=\\s*F(?:ALSE)?");
      if (reEvalFalse.test(headerText))
         return false;

      return true;
   }

   private void executeSweaveChunk(final Scope chunk,
                                   final int mode,
                                   final boolean scrollNearTop)
   {
      if (chunk == null)
         return;

      // command used to execute chunk (we may need to defer it if this
      // is an Rmd document as populating params might be necessary)
      final Command executeChunk = new Command() {
         @Override
         public void execute()
         {
            Range range = scopeHelper_.getSweaveChunkInnerRange(chunk);
            if (scrollNearTop)
            {
               docDisplay_.navigateToPosition(
                     SourcePosition.create(range.getStart().getRow(),
                                           range.getStart().getColumn()),
                     true);
            }
            if (!range.isEmpty())
            {
               codeExecution_.setLastExecuted(range.getStart(), range.getEnd());
            }
            if (fileType_.isRmd() &&
                docDisplay_.showChunkOutputInline())
            {
               // in notebook mode, an empty chunk can refer to external code,
               // so always execute it
               notebook_.executeChunk(chunk);
            }
            else if (!range.isEmpty())
            {
               String code = scopeHelper_.getSweaveChunkText(chunk);

               // compute the language for this chunk
               String language = "R";
               if (DocumentMode.isPositionInPythonMode(docDisplay_, chunk.getBodyStart()))
                  language = "Python";

               events_.fireEvent(new SendToConsoleEvent(code, language, true));
            }
            docDisplay_.collapseSelection(true);
         }
      };

      // Rmd allows server-side prep for chunk execution
      if (fileType_.isRmd() && !docDisplay_.showChunkOutputInline())
      {
         // ensure source is synced with server
         docUpdateSentinel_.withSavedDoc(new Command() {
            @Override
            public void execute()
            {
               // allow server to prepare for chunk execution
               // (e.g. by populating 'params' in the global environment)
               rmarkdownHelper_.prepareForRmdChunkExecution(
                     docUpdateSentinel_.getId(),
                     docUpdateSentinel_.getContents(),
                     executeChunk);
            }
         });
      }
      else
      {
         executeChunk.execute();
      }

   }

   @Handler
   void onJumpTo()
   {
      statusBar_.getScope().click();
   }

   @Handler
   void onGoToLine()
   {
      globalDisplay_.promptForInteger(
            "Go to Line",
            "Enter line number:",
            null,
            new ProgressOperationWithInput<Integer>()
            {
               @Override
               public void execute(Integer line, ProgressIndicator indicator)
               {
                  indicator.onCompleted();

                  line = Math.max(1, line);
                  line = Math.min(docDisplay_.getRowCount(), line);

                  docDisplay_.navigateToPosition(
                        SourcePosition.create(line-1, 0),
                        true);
               }
            },
            null);
   }

   @Handler
   void onCodeCompletion()
   {
      docDisplay_.codeCompletion();
   }

   @Handler
   void onGoToHelp()
   {
      docDisplay_.goToHelp();
   }

   @Handler
   void onGoToDefinition()
   {
      docDisplay_.goToDefinition();
   }

   @Handler
   void onFindAll()
   {
      docDisplay_.selectAll(docDisplay_.getSelectionValue());
   }

   @Handler
   void onFindUsages()
   {
      cppHelper_.findUsages();
   }

   @Handler
   public void onSetWorkingDirToActiveDoc()
   {
      // get path
      String activeDocPath = docUpdateSentinel_.getPath();
      if (activeDocPath != null)
      {
         FileSystemItem wdPath =
            FileSystemItem.createFile(activeDocPath).getParentPath();
         consoleDispatcher_.executeSetWd(wdPath, true);
      }
      else
      {
         globalDisplay_.showMessage(
               MessageDialog.WARNING,
               "Source File Not Saved",
               "The currently active source file is not saved so doesn't " +
               "have a directory to change into.");
         return;
      }
   }

   private String stangle(String sweaveStr)
   {
      ScopeList chunks = new ScopeList(docDisplay_);
      chunks.selectAll(ScopeList.CHUNK);

      StringBuilder code = new StringBuilder();
      for (Scope chunk : chunks)
      {
         String text = scopeHelper_.getSweaveChunkText(chunk);
         code.append(text);
         if (text.length() > 0 && StringUtil.charAt(text, text.length()-1) != '\n')
            code.append('\n');
      }
      return code.toString();
   }

   @Handler
   void onPreviewJS()
   {
      previewJS();
   }

   @Handler
   void onPreviewSql()
   {
      previewSql();
   }

   @Handler
   void onSourceActiveDocument()
   {
      sourceActiveDocument(false);
   }

   @Handler
   void onSourceActiveDocumentWithEcho()
   {
      sourceActiveDocument(true);
   }

   @Handler
   void onSourceAsJob()
   {
      saveThenExecute(null, () ->
      {
         events_.fireEvent(new JobRunScriptEvent(getPath()));
      });
   }

   @Handler
   public void onSourceAsLauncherJob()
   {
      saveThenExecute(null, () ->
      {
         events_.fireEvent(new LauncherJobRunScriptEvent(getPath()));
      });
   }

   @Handler
   void onProfileCode()
   {
      dependencyManager_.withProfvis("The profiler", new Command()
      {
         @Override
         public void execute()
         {
            codeExecution_.executeSelection(true, true, "profvis::profvis", true);
         }
      });
   }

   private void sourceActiveDocument(final boolean echo)
   {
      docDisplay_.focus();

      // If this is a Python file, use reticulate.
      if (fileType_.isPython())
      {
         sourcePython();
         return;
      }

      if (fileType_.isR())
      {
         if (extendedType_.startsWith(SourceDocument.XT_SHINY_PREFIX))
         {
            // If the document being sourced is a Shiny file, run the app instead.
            runShinyApp();
            return;
         }
         else if (extendedType_ == SourceDocument.XT_PLUMBER_API)
         {
            // If the document being sourced in a Plumber file, run the API instead.
            runPlumberAPI();
            return;
         }
      }

      // if the document is an R Markdown notebook, run all its chunks instead
      if (fileType_.isRmd() && isRmdNotebook())
      {
         onExecuteAllCode();
         return;
      }

      // If the document being sourced is a script then use that codepath
      if (fileType_.isScript())
      {
         runScript();
         return;
      }

      // If the document is previewable
      if (fileType_.canPreviewFromR())
      {
         previewFromR();
         return;
      }

      String code = docDisplay_.getCode();
      if (code != null && code.trim().length() > 0)
      {
         boolean sweave =
            fileType_.canCompilePDF() ||
            fileType_.canKnitToHTML() ||
            fileType_.isRpres();

         RnwWeave rnwWeave = compilePdfHelper_.getActiveRnwWeave();
         final boolean forceEcho = sweave && (rnwWeave != null) ? rnwWeave.forceEchoOnExec() : false;

         // NOTE: we always set echo to true for knitr because knitr doesn't
         // require print statements so if you don't echo to the console
         // then you don't see any of the output

         boolean saveWhenSourcing = fileType_.isCpp() ||
               docDisplay_.hasBreakpoints() || (prefs_.saveBeforeSourcing().getValue() && (getPath() != null) && !sweave);

         if ((dirtyState_.getValue() || sweave) && !saveWhenSourcing)
         {
            server_.saveActiveDocument(code,
                                       sweave,
                                       compilePdfHelper_.getActiveRnwWeaveName(),
                                       new SimpleRequestCallback<Void>() {
               @Override
               public void onResponseReceived(Void response)
               {
                  consoleDispatcher_.executeSourceCommand(
                        "~/.active-rstudio-document",
                        fileType_,
                        "UTF-8",
                        activeCodeIsAscii(),
                        forceEcho ? true : echo,
                        prefs_.focusConsoleAfterExec().getValue(),
                        docDisplay_.hasBreakpoints());
               }
            });
         }
         else
         {
            Command sourceCommand = new Command() {
                  @Override
                  public void execute()
                  {
                     executeRSourceCommand(forceEcho ? true : echo,
                        prefs_.focusConsoleAfterExec().getValue());
                  }
               };

            if (saveWhenSourcing && (dirtyState_.getValue() || (getPath() == null)))
               saveThenExecute(null, sourceCommand);
            else
               sourceCommand.execute();
         }
      }

      // update pref if necessary
      if (prefs_.sourceWithEcho().getValue() != echo)
      {
         prefs_.sourceWithEcho().setGlobalValue(echo, true);
         prefs_.writeUserPrefs();
      }
   }

   private void runShinyApp()
   {
      source_.withSaveFilesBeforeCommand(() ->
      {
         events_.fireEvent(new LaunchShinyApplicationEvent(getPath(),
               prefs_.shinyBackgroundJobs().getValue() ?
                  ShinyApplication.BACKGROUND_APP :
                  ShinyApplication.FOREGROUND_APP, getExtendedFileType()));
      }, () -> {}, "Run Shiny Application");
   }

   private void runPlumberAPI()
   {
      source_.withSaveFilesBeforeCommand(new Command() {
         @Override
         public void execute()
         {
            events_.fireEvent(new LaunchPlumberAPIEvent(getPath()));
         }
      }, () -> {}, "Run Plumber API");
   }

   private void sourcePython()
   {
      saveThenExecute(null, () -> {
         dependencyManager_.withReticulate(
               "Executing Python",
               "Sourcing Python scripts",
               () -> {
                  String command = "reticulate::source_python('" + getPath() + "')";
                  events_.fireEvent(new SendToConsoleEvent(command, true));
               });
      });
   }

   private void runScript()
   {
      saveThenExecute(null, new Command() {
         @Override
         public void execute()
         {
            String interpreter = fileType_.getScriptInterpreter();
            server_.getScriptRunCommand(
               interpreter,
               getPath(),
               new SimpleRequestCallback<String>() {
                  @Override
                  public void onResponseReceived(String cmd)
                  {
                     events_.fireEvent(new SendToConsoleEvent(cmd, true));
                  }
               });
         }
      });
   }

   private void previewFromR()
   {
      saveThenExecute(null, new Command() {
         @Override
         public void execute()
         {
            server_.getMinimalSourcePath(
               getPath(),
               new SimpleRequestCallback<String>() {
                  @Override
                  public void onResponseReceived(String path)
                  {
                     String cmd = fileType_.createPreviewCommand(path);
                     if (cmd != null)
                        events_.fireEvent(new SendToConsoleEvent(cmd, true));
                  }
               });
         }
      });
   }

   private boolean activeCodeIsAscii()
   {
      String code = docDisplay_.getCode();
      for (int i=0; i< code.length(); i++)
      {
         if (code.charAt(i) > 127)
            return false;
      }

      return true;
   }

   @Handler
   void onExecuteLastCode()
   {
      docDisplay_.focus();

      codeExecution_.executeLastCode();
   }

   @Handler
   void onKnitDocument()
   {
      onPreviewHTML();
   }

   @Handler
   void onPreviewHTML()
   {
      // last ditch extended type detection
      String extendedType = extendedType_;
      extendedType = rmarkdownHelper_.detectExtendedType(docDisplay_.getCode(),
                                                         extendedType,
                                                         fileType_);

      if (extendedType.startsWith(SourceDocument.XT_RMARKDOWN_PREFIX))
      {
         renderRmd();
      }
      else if (fileType_.isRd())
         previewRd();
      else if (fileType_.isRpres())
         previewRpresentation();
      else if (fileType_.isR())
         onCompileNotebook();
      else
         previewHTML();
   }

   void previewRpresentation()
   {
      SessionInfo sessionInfo = session_.getSessionInfo();
      if (!fileTypeCommands_.getHTMLCapabiliites().isRMarkdownSupported())
      {
         globalDisplay_.showMessage(
               MessageDisplay.MSG_WARNING,
               "Unable to Preview",
               "R Presentations require the knitr package " +
               "(version 1.2 or higher)");
         return;
      }

      PresentationState state = sessionInfo.getPresentationState();

      // if this presentation is already showing then just activate
      if (state.isActive() &&
          state.getFilePath().equals(docUpdateSentinel_.getPath()))
      {
         commands_.activatePresentation().execute();
         save();
      }
      // otherwise reload
      else
      {
         saveThenExecute(null, new Command() {
               @Override
               public void execute()
               {
                  server_.showPresentationPane(docUpdateSentinel_.getPath(),
                                               new VoidServerRequestCallback());
               }

            });
         }
   }


   void previewRd()
   {
      saveThenExecute(null, new Command() {
         @Override
         public void execute()
         {
            String previewURL = "help/preview?file=";
            previewURL += URL.encodeQueryString(docUpdateSentinel_.getPath());
            events_.fireEvent(new ShowHelpEvent(previewURL));
         }
      });
   }

   void previewJS()
   {
      verifyD3Prequisites(new Command() {
         @Override
         public void execute()
         {
            saveThenExecute(null, new Command() {
               @Override
               public void execute()
               {
                  jsHelper_.previewJS(TextEditingTarget.this);
               }
            });
         }
      });
   }

   void previewSql()
   {
      verifySqlPrerequisites(new Command() {
         @Override
         public void execute()
         {
            saveThenExecute(null, new Command() {
               @Override
               public void execute()
               {
                  sqlHelper_.previewSql(TextEditingTarget.this);
               }
            });
         }
      });
   }

   boolean customSource()
   {
      return rHelper_.customSource(TextEditingTarget.this);
   }

   void renderRmd()
   {
      renderRmd(null);
   }

   void renderRmd(final String paramsFile)
   {
      events_.fireEvent(new RmdRenderPendingEvent(docUpdateSentinel_.getId()));

      final int type = isShinyDoc() ? RmdOutput.TYPE_SHINY:
                                      isRmdNotebook() ? RmdOutput.TYPE_NOTEBOOK:
                                                        RmdOutput.TYPE_STATIC;
      final Command renderCommand = new Command()
      {
         @Override
         public void execute()
         {
            boolean asTempfile = isPackageDocumentationFile();
            String viewerType = RmdEditorOptions.getString(
                  getRmdFrontMatter(), RmdEditorOptions.PREVIEW_IN, null);

            rmarkdownHelper_.renderRMarkdown(
                  docUpdateSentinel_.getPath(),
                  docDisplay_.getCursorPosition().getRow() + 1,
                  null,
                  docUpdateSentinel_.getEncoding(),
                  paramsFile,
                  asTempfile,
                  type,
                  false,
                  rmarkdownHelper_.getKnitWorkingDir(docUpdateSentinel_),
                  viewerType);
         }
      };

      final Command saveCommand = new Command()
      {
         @Override
         public void execute()
         {
            saveThenExecute(null, renderCommand);
         }
      };

      // save before rendering if the document is dirty or has never been saved;
      // otherwise render directly
      Command command =
            docUpdateSentinel_.getPath() == null || dirtyState_.getValue() ?
                  saveCommand : renderCommand;

      if (isRmdNotebook())
         dependencyManager_.withRMarkdown("Creating R Notebooks", command);
      else
         command.execute();
   }


   public boolean isRmdNotebook()
   {
      List<String> outputFormats = getOutputFormats();
      return outputFormats.size() > 0 &&
             outputFormats.get(0) == RmdOutputFormat.OUTPUT_HTML_NOTEBOOK;
   }

   public boolean hasRmdNotebook()
   {
      List<String> outputFormats = getOutputFormats();
      for (String format: outputFormats)
      {
         if (format == RmdOutputFormat.OUTPUT_HTML_NOTEBOOK)
            return true;
      }
      return false;
   }

   private boolean isShinyDoc()
   {
      try
      {
         String yaml = getRmdFrontMatter();
         if (yaml == null)
            return false;
         return rmarkdownHelper_.isRuntimeShiny(yaml);
      }
      catch(Exception e)
      {
         Debug.log(e.getMessage());
         return false;
      }
   }

   private boolean isShinyPrerenderedDoc()
   {
      try
      {
         String yaml = getRmdFrontMatter();
         if (yaml == null)
            return false;
         return rmarkdownHelper_.isRuntimeShinyPrerendered(yaml);
      }
      catch(Exception e)
      {
         Debug.log(e.getMessage());
         return false;
      }
   }

   private String getCustomKnit()
   {
      try
      {
         String yaml = getRmdFrontMatter();
         if (yaml == null)
            return new String();
         return rmarkdownHelper_.getCustomKnit(yaml);
      }
      catch(Exception e)
      {
         Debug.log(e.getMessage());
         return new String();
      }
   }

   void previewHTML()
   {
      // validate pre-reqs
      if (!rmarkdownHelper_.verifyPrerequisites(view_, fileType_))
         return;

      doHtmlPreview(new Provider<HTMLPreviewParams>()
      {
         @Override
         public HTMLPreviewParams get()
         {
            return HTMLPreviewParams.create(docUpdateSentinel_.getPath(),
                                            docUpdateSentinel_.getEncoding(),
                                            fileType_.isMarkdown(),
                                            fileType_.requiresKnit(),
                                            false);
         }
      });
   }

   private void doHtmlPreview(final Provider<HTMLPreviewParams> pParams)
   {
      // command to show the preview window
      final Command showPreviewWindowCommand = new Command() {
         @Override
         public void execute()
         {
            HTMLPreviewParams params = pParams.get();
            events_.fireEvent(new ShowHTMLPreviewEvent(params));
         }
      };

      // command to run the preview
      final Command runPreviewCommand = new Command() {
         @Override
         public void execute()
         {
            final HTMLPreviewParams params = pParams.get();
            server_.previewHTML(params, new SimpleRequestCallback<Boolean>());
         }
      };

      if (pParams.get().isNotebook())
      {
         saveThenExecute(null, new Command()
         {
            @Override
            public void execute()
            {
               generateNotebook(new Command()
               {
                  @Override
                  public void execute()
                  {
                     showPreviewWindowCommand.execute();
                     runPreviewCommand.execute();
                  }
               });
            }
         });
      }
      // if the document is new and unsaved, then resolve that and then
      // show the preview window -- it won't activate in web mode
      // due to popup activation rules but at least it will show up
      else if (isNewDoc())
      {
         saveThenExecute(null, CommandUtil.join(showPreviewWindowCommand,
                                                runPreviewCommand));
      }
      // otherwise if it's dirty then show the preview window first (to
      // beat the popup blockers) then save & run
      else if (dirtyState().getValue())
      {
         showPreviewWindowCommand.execute();
         saveThenExecute(null, runPreviewCommand);
      }
      // otherwise show the preview window then run the preview
      else
      {
         showPreviewWindowCommand.execute();
         runPreviewCommand.execute();
      }
   }

   private void generateNotebook(final Command executeOnSuccess)
   {
      // default title
      String defaultTitle = docUpdateSentinel_.getProperty(NOTEBOOK_TITLE);
      if (StringUtil.isNullOrEmpty(defaultTitle))
         defaultTitle = FileSystemItem.getNameFromPath(docUpdateSentinel_.getPath());

      // default author
      String defaultAuthor = docUpdateSentinel_.getProperty(NOTEBOOK_AUTHOR);
      if (StringUtil.isNullOrEmpty(defaultAuthor))
      {
         defaultAuthor = state_.compileRNotebookPrefs().getValue().getAuthor();
         if (StringUtil.isNullOrEmpty(defaultAuthor))
            defaultAuthor = session_.getSessionInfo().getUserIdentity();
      }

      // default type
      String defaultType = docUpdateSentinel_.getProperty(NOTEBOOK_TYPE);
      if (StringUtil.isNullOrEmpty(defaultType))
      {
         defaultType = state_.compileRNotebookPrefs().getValue().getType();
         if (StringUtil.isNullOrEmpty(defaultType))
            defaultType = CompileNotebookOptions.TYPE_DEFAULT;
      }

      CompileNotebookOptionsDialog dialog = new CompileNotebookOptionsDialog(
            getId(),
            defaultTitle,
            defaultAuthor,
            defaultType,
            new OperationWithInput<CompileNotebookOptions>()
      {
         @Override
         public void execute(CompileNotebookOptions input)
         {
            server_.createNotebook(
                          input,
                          new SimpleRequestCallback<CompileNotebookResult>()
            {
               @Override
               public void onResponseReceived(CompileNotebookResult response)
               {
                  if (response.getSucceeded())
                  {
                     executeOnSuccess.execute();
                  }
                  else
                  {
                     globalDisplay_.showErrorMessage(
                                       "Unable to Compile Report",
                                       response.getFailureMessage());
                  }
               }
            });

            // save options for this document
            HashMap<String, String> changedProperties = new HashMap<String, String>();
            changedProperties.put(NOTEBOOK_TITLE, input.getNotebookTitle());
            changedProperties.put(NOTEBOOK_AUTHOR, input.getNotebookAuthor());
            changedProperties.put(NOTEBOOK_TYPE, input.getNotebookType());
            docUpdateSentinel_.modifyProperties(changedProperties, null);

            // save global prefs
            CompileNotebookPrefs prefs = CompileNotebookPrefs.create(
                                          input.getNotebookAuthor(),
                                          input.getNotebookType());
            if (!CompileNotebookPrefs.areEqual(
                                  prefs,
                                  state_.compileRNotebookPrefs().getValue().cast()))
            {
               state_.compileRNotebookPrefs().setGlobalValue(prefs.cast());
               state_.writeState();
            }
         }
      }
      );
      dialog.showModal();
   }

   @Handler
   void onCompileNotebook()
   {
      if (session_.getSessionInfo().getRMarkdownPackageAvailable())
      {
         saveThenExecute(null, new Command()
         {
            @Override
            public void execute()
            {
               rmarkdownHelper_.renderNotebookv2(docUpdateSentinel_, null);
            }
         });
      }
      else
      {
         if (!rmarkdownHelper_.verifyPrerequisites("Compile Report",
               view_,
               FileTypeRegistry.RMARKDOWN))
         {
            return;
         }

         doHtmlPreview(new Provider<HTMLPreviewParams>()
         {
            @Override
            public HTMLPreviewParams get()
            {
               return HTMLPreviewParams.create(docUpdateSentinel_.getPath(),
                                               docUpdateSentinel_.getEncoding(),
                                               true,
                                               true,
                                               true);
            }
         });
      }
   }

   @Handler
   void onCompilePDF()
   {
      String pdfPreview = prefs_.pdfPreviewer().getValue();
      boolean showPdf = !pdfPreview.equals(UserPrefs.PDF_PREVIEWER_NONE);
      boolean useInternalPreview =
            pdfPreview.equals(UserPrefs.PDF_PREVIEWER_RSTUDIO);
      boolean useDesktopSynctexPreview =
            pdfPreview.equals(UserPrefs.PDF_PREVIEWER_DESKTOP_SYNCTEX) &&
            Desktop.isDesktop();

      String action = new String();
      if (showPdf && !useInternalPreview && !useDesktopSynctexPreview)
         action = "view_external";

      handlePdfCommand(action, useInternalPreview, null);
   }


   @Handler
   void onKnitWithParameters()
   {
      saveThenExecute(null, new Command() {
         @Override
         public void execute()
         {
            rmarkdownHelper_.getRMarkdownParamsFile(
               docUpdateSentinel_.getPath(),
               docUpdateSentinel_.getEncoding(),
               activeCodeIsAscii(),
               new CommandWithArg<String>() {
                  @Override
                  public void execute(String paramsFile)
                  {
                     // null return means user cancelled
                     if (paramsFile != null)
                     {
                        // special "none" value means no parameters
                        if (paramsFile.equals("none"))
                        {
                           new RMarkdownNoParamsDialog().showModal();
                        }
                        else
                        {
                           renderRmd(paramsFile);
                        }
                     }
                  }
             });
         }
      });
   }

   @Handler
   void onClearKnitrCache()
   {
      withSavedDoc(new Command() {
         @Override
         public void execute()
         {
            // determine the cache path (use relative path if possible)
            String path = docUpdateSentinel_.getPath();
            FileSystemItem fsi = FileSystemItem.createFile(path);
            path = fsi.getParentPath().completePath(fsi.getStem() + "_cache");
            String relativePath = FileSystemItem.createFile(path).getPathRelativeTo(
                workbenchContext_.getCurrentWorkingDir());
            if (relativePath != null)
               path = relativePath;
            final String docPath = path;

            globalDisplay_.showYesNoMessage(
               MessageDialog.QUESTION,
               "Clear Knitr Cache",
               "Clearing the Knitr cache will delete the cache " +
               "directory for " + docPath + ". " +
               "\n\nAre you sure you want to clear the cache now?",
               false,
               new Operation() {
                  @Override
                  public void execute()
                  {
                     String code = "unlink(" +
                                   ConsoleDispatcher.escapedPath(docPath) +
                                   ", recursive = TRUE)";
                     events_.fireEvent(new SendToConsoleEvent(code, true));
                  }
               },
               null,
               true);

         }

      });


   }


   @Handler
   void onClearPrerenderedOutput()
   {
      withSavedDoc(new Command() {
         @Override
         public void execute()
         {
            // determine the output path (use relative path if possible)
            String path = docUpdateSentinel_.getPath();
            String relativePath = FileSystemItem.createFile(path).getPathRelativeTo(
                workbenchContext_.getCurrentWorkingDir());
            if (relativePath != null)
               path = relativePath;
            final String docPath = path;

            globalDisplay_.showYesNoMessage(
               MessageDialog.QUESTION,
               "Clear Prerendered Output",
               "This will remove all previously generated output " +
               "for " + docPath + " (html, prerendered data, knitr cache, etc.)." +
               "\n\nAre you sure you want to clear the output now?",
               false,
               new Operation() {
                  @Override
                  public void execute()
                  {
                     String code = "rmarkdown::shiny_prerendered_clean(" +
                                   ConsoleDispatcher.escapedPath(docPath) +
                                   ")";
                     events_.fireEvent(new SendToConsoleEvent(code, true));
                  }
               },
               null,
               true);
         }
      });
   }


   @Handler
   void onSynctexSearch()
   {
      doSynctexSearch(true);
   }

   private void doSynctexSearch(boolean fromClick)
   {
      SourceLocation sourceLocation = getSelectionAsSourceLocation(fromClick);
      if (sourceLocation == null)
         return;

      // compute the target pdf
      FileSystemItem editorFile = FileSystemItem.createFile(
                                              docUpdateSentinel_.getPath());
      FileSystemItem targetFile = compilePdfHelper_.getTargetFile(editorFile);
      String pdfFile =
         targetFile.getParentPath().completePath(targetFile.getStem() + ".pdf");

      synctex_.forwardSearch(pdfFile, sourceLocation);
   }


   private SourceLocation getSelectionAsSourceLocation(boolean fromClick)
   {
      // get doc path (bail if the document is unsaved)
      String file = docUpdateSentinel_.getPath();
      if (file == null)
         return null;

      Position selPos = docDisplay_.getSelectionStart();
      int line = selPos.getRow() + 1;
      int column = selPos.getColumn() + 1;
      return SourceLocation.create(file, line, column, fromClick);
   }

   @Handler
   void onQuickAddNext()
   {
      docDisplay_.quickAddNext();
   }

   private HasFindReplace getFindReplace()
   {
      if (visualMode_.isActivated())
         return visualMode_.getFindReplace();
      else
         return view_;
   }

   @Handler
   void onFindReplace()
   {
      getFindReplace().showFindReplace(true);
   }

   @Handler
   void onFindNext()
   {
      getFindReplace().findNext();
   }

   @Handler
   void onFindPrevious()
   {
      getFindReplace().findPrevious();
   }

   @Handler
   void onFindSelectAll()
   {
      view_.findSelectAll();
   }

   @Handler
   void onFindFromSelection()
   {
      view_.findFromSelection();
      docDisplay_.focus();
   }

   @Handler
   void onReplaceAndFind()
   {
      getFindReplace().replaceAndFind();
   }

   @Override
   public Position search(String regex)
   {
      return search(Position.create(0, 0), regex);
   }

   @Override
   public Position search(Position startPos, String regex)
   {
      InputEditorSelection sel = docDisplay_.search(regex,
                                                    false,
                                                    false,
                                                    false,
                                                    false,
                                                    startPos,
                                                    null,
                                                    true);
      if (sel != null)
         return docDisplay_.selectionToPosition(sel.getStart());
      else
         return null;
   }


   @Handler
   void onFold()
   {
      if (useScopeTreeFolding())
      {
         Range range = Range.fromPoints(docDisplay_.getSelectionStart(),
                                        docDisplay_.getSelectionEnd());
         if (range.isEmpty())
         {
            // If no selection, fold the innermost non-anonymous scope
            Scope scope = docDisplay_.getCurrentScope();
            while (scope != null && scope.isAnon())
               scope = scope.getParentScope();

            if (scope == null || scope.isTopLevel())
               return;

            docDisplay_.addFoldFromRow(scope.getFoldStart().getRow());
         }
         else
         {
            // If selection, fold the selection
            docDisplay_.addFold(range);
         }
      }
      else
      {
         int row = docDisplay_.getSelectionStart().getRow();
         docDisplay_.addFoldFromRow(row);
      }
   }

   @Handler
   void onUnfold()
   {
      if (useScopeTreeFolding())
      {
         Range range = Range.fromPoints(docDisplay_.getSelectionStart(),
                                        docDisplay_.getSelectionEnd());
         if (range.isEmpty())
         {
            // If no selection, either:
            //
            // 1) Unfold a fold containing the cursor, or
            // 2) Unfold the closest fold on the current row.
            Position pos = docDisplay_.getCursorPosition();

            AceFold containingCandidate = null;
            AceFold startCandidate = null;
            AceFold endCandidate = null;

            for (AceFold f : JsUtil.asIterable(docDisplay_.getFolds()))
            {
               // Check to see whether this fold contains the cursor position.
               if (f.getRange().contains(pos))
               {
                  if (containingCandidate == null ||
                      containingCandidate.getRange().contains(f.getRange()))
                  {
                     containingCandidate = f;
                  }
               }

               if (startCandidate == null
                   && f.getStart().getRow() == pos.getRow()
                   && f.getStart().getColumn() >= pos.getColumn())
               {
                  startCandidate = f;
               }

               if (startCandidate == null &&
                   f.getEnd().getRow() == pos.getRow() &&
                   f.getEnd().getColumn() <= pos.getColumn())
               {
                  endCandidate = f;
               }
            }

            if (containingCandidate != null)
            {
               docDisplay_.unfold(containingCandidate);
            }
            else if (startCandidate == null ^ endCandidate == null)
            {
               docDisplay_.unfold(startCandidate != null ? startCandidate
                                                          : endCandidate);
            }
            else if (startCandidate != null && endCandidate != null)
            {
               // Both are candidates; see which is closer
               int startDelta = startCandidate.getStart().getColumn() - pos.getColumn();
               int endDelta = pos.getColumn() - endCandidate.getEnd().getColumn();
               docDisplay_.unfold(startDelta <= endDelta? startCandidate
                                                        : endCandidate);
            }
         }
         else
         {
            // If selection, unfold the selection

            docDisplay_.unfold(range);
         }
      }
      else
      {
         int row = docDisplay_.getSelectionStart().getRow();
         docDisplay_.unfold(row);
      }
   }

   @Handler
   void onFoldAll()
   {
      if (useScopeTreeFolding())
      {
         // Fold all except anonymous braces
         HashSet<Integer> rowsFolded = new HashSet<Integer>();
         for (AceFold f : JsUtil.asIterable(docDisplay_.getFolds()))
            rowsFolded.add(f.getStart().getRow());

         ScopeList scopeList = new ScopeList(docDisplay_);
         scopeList.removeAll(ScopeList.ANON_BRACE);
         for (Scope scope : scopeList)
         {
            int row = scope.getFoldStart().getRow();
            if (!rowsFolded.contains(row))
               docDisplay_.addFoldFromRow(row);
         }
      }
      else
      {
         docDisplay_.foldAll();
      }
   }

   @Handler
   void onUnfoldAll()
   {
      if (useScopeTreeFolding())
      {
         for (AceFold f : JsUtil.asIterable(docDisplay_.getFolds()))
            docDisplay_.unfold(f);
      }
      else
      {
         docDisplay_.unfoldAll();
      }
   }

   @Handler
   void onToggleEditorTokenInfo()
   {
      docDisplay_.toggleTokenInfo();
   }

   boolean useScopeTreeFolding()
   {
      return docDisplay_.hasCodeModelScopeTree();
   }

   void handlePdfCommand(final String completedAction,
                         final boolean useInternalPreview,
                         final Command onBeforeCompile)
   {
      if (fileType_.isRnw() && prefs_.alwaysEnableRnwConcordance().getValue())
         compilePdfHelper_.ensureRnwConcordance();

      // if the document has been previously saved then we should execute
      // the onBeforeCompile command immediately
      final boolean isNewDoc = isNewDoc();
      if (!isNewDoc && (onBeforeCompile != null))
         onBeforeCompile.execute();

      saveThenExecute(null, new Command()
      {
         public void execute()
         {
            // if this was a new doc then we still need to execute the
            // onBeforeCompile command
            if (isNewDoc && (onBeforeCompile != null))
               onBeforeCompile.execute();

            String path = docUpdateSentinel_.getPath();
            if (path != null)
            {
               String encoding = StringUtil.notNull(
                                          docUpdateSentinel_.getEncoding());
               fireCompilePdfEvent(path,
                                   encoding,
                                   completedAction,
                                   useInternalPreview);
            }
         }
      });
   }

   private void fireCompilePdfEvent(String path,
                                    String encoding,
                                    String completedAction,
                                    boolean useInternalPreview)
   {
      // first validate the path to make sure it doesn't contain spaces
      FileSystemItem file = FileSystemItem.createFile(path);
      if (file.getName().indexOf(' ') != -1)
      {
         globalDisplay_.showErrorMessage(
               "Invalid Filename",
               "The file '" + file.getName() + "' cannot be compiled to " +
               "a PDF because TeX does not understand paths with spaces. " +
               "If you rename the file to remove spaces then " +
               "PDF compilation will work correctly.");

         return;
      }

      CompilePdfEvent event = new CompilePdfEvent(
                                       compilePdfHelper_.getTargetFile(file),
                                       encoding,
                                       getSelectionAsSourceLocation(false),
                                       completedAction,
                                       useInternalPreview);
      events_.fireEvent(event);
   }

   private Command postSaveCommand()
   {
      return new Command()
      {
         public void execute()
         {
            // fire source document saved event
            FileSystemItem file = FileSystemItem.createFile(
                                             docUpdateSentinel_.getPath());
            events_.fireEvent(new SourceFileSaveCompletedEvent(
                                             file,
                                             docUpdateSentinel_.getContents(),
                                             docDisplay_.getCursorPosition()));

            // check for source on save
            if (fileType_.canSourceOnSave() && docUpdateSentinel_.sourceOnSave())
            {
               if (fileType_.isRd())
               {
                  previewRd();
               }
               else if (fileType_.isJS())
               {
                  if (extendedType_ == SourceDocument.XT_JS_PREVIEWABLE)
                     previewJS();
               }
               else if (fileType_.isSql())
               {
                  if (extendedType_ == SourceDocument.XT_SQL_PREVIEWABLE)
                     previewSql();
               }
               else if (fileType_.canPreviewFromR())
               {
                  previewFromR();
               }
               else
               {
                  executeRSourceCommand(false, false);
               }
            }
         }
      };
   }

   private void executeRSourceCommand(boolean forceEcho, boolean focusAfterExec)
   {
      // Hide breakpoint warning bar if visible (since we will re-evaluate
      // breakpoints after source)
      if (docDisplay_.hasBreakpoints())
      {
         hideBreakpointWarningBar();
      }

      if (fileType_.isR() && extendedType_ == SourceDocument.XT_R_CUSTOM_SOURCE)
      {
         // If this R script looks like it has a custom source
         // command, try to execute it; if successful, we're done.
         if (customSource())
            return;
      }

      // Execute the R source() command
      consoleDispatcher_.executeSourceCommand(
                                 docUpdateSentinel_.getPath(),
                                 fileType_,
                                 docUpdateSentinel_.getEncoding(),
                                 activeCodeIsAscii(),
                                 forceEcho,
                                 focusAfterExec,
                                 docDisplay_.hasBreakpoints());
   }

   public void checkForExternalEdit()
   {
      if (!externalEditCheckInterval_.hasElapsed())
         return;
      externalEditCheckInterval_.reset();

      externalEditCheckInvalidation_.invalidate();

      // If the doc has never been saved, don't even bother checking
      if (getPath() == null)
         return;

      // If we're already waiting for the user to respond to an edit event, bail
      if (isWaitingForUserResponseToExternalEdit_)
         return;

      final Invalidation.Token token = externalEditCheckInvalidation_.getInvalidationToken();

      server_.checkForExternalEdit(
            id_,
            new ServerRequestCallback<CheckForExternalEditResult>()
            {
               @Override
               public void onResponseReceived(CheckForExternalEditResult response)
               {
                  if (token.isInvalid())
                     return;

                  if (response.isDeleted())
                  {
                     if (ignoreDeletes_)
                        return;

                     isWaitingForUserResponseToExternalEdit_ = true;
                     globalDisplay_.showYesNoMessage(
                           GlobalDisplay.MSG_WARNING,
                           "File Deleted",
                           "The file " +
                           StringUtil.notNull(docUpdateSentinel_.getPath()) +
                           " has been deleted or moved. " +
                           "Do you want to close this file now?",
                           false,
                           new Operation()
                           {
                              public void execute()
                              {
                                 isWaitingForUserResponseToExternalEdit_ = false;
                                 CloseEvent.fire(TextEditingTarget.this, null);
                              }
                           },
                           new Operation()
                           {
                              public void execute()
                              {
                                 isWaitingForUserResponseToExternalEdit_ = false;
                                 externalEditCheckInterval_.reset();
                                 ignoreDeletes_ = true;
                                 // Make sure it stays dirty
                                 dirtyState_.markDirty(false);
                              }
                           },
                           true
                     );
                  }
                  else if (response.isModified())
                  {
                     // If we're in a collaborative session, we need to let it
                     // reconcile the modification
                     if (docDisplay_ != null &&
                         docDisplay_.hasActiveCollabSession() &&
                         response.getItem() != null)
                     {
                        events_.fireEvent(new CollabExternalEditEvent(
                              getId(), getPath(),
                              response.getItem().getLastModifiedNative()));
                        return;
                     }

                     ignoreDeletes_ = false; // Now we know it exists

                     // Use StringUtil.formatDate(response.getLastModified())?

                     if (!dirtyState_.getValue())
                     {
                        revertEdits();
                     }
                     else
                     {
                        externalEditCheckInterval_.reset();
                        isWaitingForUserResponseToExternalEdit_ = true;
                        globalDisplay_.showYesNoMessage(
                              GlobalDisplay.MSG_WARNING,
                              "File Changed",
                              "The file " + name_.getValue() + " has changed " +
                              "on disk. Do you want to reload the file from " +
                              "disk and discard your unsaved changes?",
                              false,
                              new Operation()
                              {
                                 public void execute()
                                 {
                                    isWaitingForUserResponseToExternalEdit_ = false;
                                    revertEdits();
                                 }
                              },
                              new Operation()
                              {
                                 public void execute()
                                 {
                                    isWaitingForUserResponseToExternalEdit_ = false;
                                    externalEditCheckInterval_.reset();
                                    docUpdateSentinel_.ignoreExternalEdit();
                                    // Make sure it stays dirty
                                    dirtyState_.markDirty(false);
                                 }
                              },
                              true
                        );
                     }
                  }
               }

               @Override
               public void onError(ServerError error)
               {
                  Debug.logError(error);
               }
            });
   }

   public void checkForExternalEdit(int delayMs)
   {
      Scheduler.get().scheduleFixedDelay(new RepeatingCommand()
      {
         public boolean execute()
         {
            if (view_.isAttached())
               checkForExternalEdit();
            return false;
         }
      }, delayMs);
   }

   private void revertEdits()
   {
      docUpdateSentinel_.revert(() -> {
         visualMode_.syncFromEditorIfActivated();
      }, false);
   }

   private SourcePosition toSourcePosition(Scope func)
   {
      Position pos = func.getPreamble();
      return SourcePosition.create(pos.getRow(), pos.getColumn());
   }

   private boolean isCursorInTexMode()
   {
      if (fileType_.canCompilePDF())
      {
         if (fileType_.isRnw())
         {
            return SweaveFileType.TEX_LANG_MODE.equals(
               docDisplay_.getLanguageMode(docDisplay_.getCursorPosition()));
         }
         else
         {
            return true;
         }
      }
      else
      {
         return false;
      }
   }

   private boolean isCursorInRMode()
   {
      String mode = docDisplay_.getLanguageMode(docDisplay_.getCursorPosition());
      if (mode == null)
         return true;
      if (mode.equals(TextFileType.R_LANG_MODE))
         return true;
      return false;
   }

   private boolean isCursorInYamlMode()
   {
      String mode = docDisplay_.getLanguageMode(docDisplay_.getCursorPosition());
      if (mode == null)
         return false;

      if (mode.equals("YAML"))
         return true;

      return false;
   }

   private boolean isNewDoc()
   {
      return docUpdateSentinel_.getPath() == null;
   }

   public static boolean shouldEnforceHardTabs(FileSystemItem item)
   {
      if (item == null)
         return false;

      String[] requiresHardTabs = new String[] {
            "Makefile", "Makefile.in", "Makefile.win",
            "Makevars", "Makevars.in", "Makevars.win"
      };

      for (String file : requiresHardTabs)
         if (file.equals(item.getName()))
            return true;

      if (".tsv".equals(item.getExtension()))
         return true;

      return false;
   }

   private CppCompletionContext cppCompletionContext_ =
                                          new CppCompletionContext() {
      @Override
      public boolean isCompletionEnabled()
      {
         return session_.getSessionInfo().getClangAvailable() &&
                (docUpdateSentinel_.getPath() != null) &&
                fileType_.isC();
      }

      @Override
      public void withUpdatedDoc(final CommandWith2Args<String, String> onUpdated)
      {
         docUpdateSentinel_.withSavedDoc(new Command() {
            @Override
            public void execute()
            {
               onUpdated.execute(docUpdateSentinel_.getPath(),
                                 docUpdateSentinel_.getId());
            }
         });

      }

      @Override
      public void cppCompletionOperation(final CppCompletionOperation operation)
      {
         if (isCompletionEnabled())
         {
            withUpdatedDoc(new CommandWith2Args<String, String>() {
               @Override
               public void execute(String docPath, String docId)
               {
                  Position pos = docDisplay_.getSelectionStart();

                  operation.execute(docPath,
                                    pos.getRow() + 1,
                                    pos.getColumn() + 1);
               }
            });
         }

      }

      @Override
      public String getDocPath()
      {
         if (docUpdateSentinel_ == null)
            return "";

         return docUpdateSentinel_.getPath();
      }
   };

   private CompletionContext rContext_ = new CompletionContext() {

      @Override
      public String getPath()
      {
         if (docUpdateSentinel_ == null)
            return null;
         else
            return docUpdateSentinel_.getPath();
      }

      @Override
      public String getId()
      {
         if (docUpdateSentinel_ == null)
            return null;
         else
            return docUpdateSentinel_.getId();
      }
   };
   
   public CompletionContext getRCompletionContext()
   {
      return rContext_;
   }

   public static void syncFontSize(
                              ArrayList<HandlerRegistration> releaseOnDismiss,
                              EventBus events,
                              final TextDisplay view,
                              FontSizeManager fontSizeManager)
   {
      releaseOnDismiss.add(events.addHandler(ChangeFontSizeEvent.TYPE, changeFontSizeEvent ->
      {
         view.setFontSize(changeFontSizeEvent.getFontSize());
      }));
      view.setFontSize(fontSizeManager.getSize());

   }

   public static void onPrintSourceDoc(final DocDisplay docDisplay)
   {
      Scheduler.get().scheduleDeferred(new ScheduledCommand()
      {
         public void execute()
         {
            docDisplay.print();
         }
      });
   }

   public static void addRecordNavigationPositionHandler(
                  ArrayList<HandlerRegistration> releaseOnDismiss,
                  final DocDisplay docDisplay,
                  final EventBus events,
                  final EditingTarget target)
   {
      releaseOnDismiss.add(docDisplay.addRecordNavigationPositionHandler(
            new RecordNavigationPositionHandler() {
              @Override
              public void onRecordNavigationPosition(
                                         RecordNavigationPositionEvent event)
              {
                 SourcePosition pos = SourcePosition.create(
                                        target.getContext(),
                                        event.getPosition().getRow(),
                                        event.getPosition().getColumn(),
                                        docDisplay.getScrollTop());
                 events.fireEvent(new SourceNavigationEvent(
                                               SourceNavigation.create(
                                                   target.getId(),
                                                   target.getPath(),
                                                   pos)));
              }
           }));
   }

   public Position screenCoordinatesToDocumentPosition(int pageX, int pageY)
   {
      return docDisplay_.screenCoordinatesToDocumentPosition(pageX, pageY);
   }

   public DocDisplay getDocDisplay()
   {
      return docDisplay_;
   }

   private void addAdditionalResourceFiles(ArrayList<String> additionalFiles)
   {
      // it does--get the YAML front matter and modify it to include
      // the additional files named in the deployment
      String yaml = getRmdFrontMatter();
      if (yaml == null)
         return;
      rmarkdownHelper_.addAdditionalResourceFiles(yaml,
            additionalFiles,
            new CommandWithArg<String>()
            {
               @Override
               public void execute(String yamlOut)
               {
                  if (yamlOut != null)
                  {
                     applyRmdFrontMatter(yamlOut);
                  }
               }
            });
   }

   private void syncPublishPath(String path)
   {
      // if we have a view, a type, and a path, sync the view's content publish
      // path to the new content path--note that we need to do this even if the
      // document isn't currently of a publishable type, since it may become
      // publishable once saved.
      if (view_ != null && path != null)
      {
         view_.setPublishPath(extendedType_, path);
      }
   }

   public void setPreferredOutlineWidgetSize(double size)
   {
      state_.documentOutlineWidth().setGlobalValue((int) size);
      state_.writeState();
      docUpdateSentinel_.setProperty(DOC_OUTLINE_SIZE, size + "");
   }

   public double getPreferredOutlineWidgetSize()
   {
      String property = docUpdateSentinel_.getProperty(DOC_OUTLINE_SIZE);
      if (StringUtil.isNullOrEmpty(property))
         return state_.documentOutlineWidth().getGlobalValue();

      try {
         double value = Double.parseDouble(property);

         // Don't allow too-small widget sizes. This helps to protect against
         // a user who might drag the outline width to just a few pixels, and
         // then toggle its visibility by clicking on the 'toggle outline'
         // button. It's unlikely that, realistically, any user would desire an
         // outline width less than ~30 pixels; at minimum we just need to
         // ensure they will be able to see + drag the widget to a larger
         // size if desired.
         if (value < 30)
            return 30;

         return value;
      } catch (Exception e) {
         return state_.documentOutlineWidth().getGlobalValue();
      }
   }

   public void setPreferredOutlineWidgetVisibility(boolean visible)
   {
      docUpdateSentinel_.setProperty(DOC_OUTLINE_VISIBLE, visible ? "1" : "0");
   }

   public boolean getPreferredOutlineWidgetVisibility()
   {
      return getPreferredOutlineWidgetVisibility(prefs_.showDocOutlineRmd().getGlobalValue());
   }

   public boolean getPreferredOutlineWidgetVisibility(boolean defaultValue)
   {
      String property = docUpdateSentinel_.getProperty(DOC_OUTLINE_VISIBLE);
      return StringUtil.isNullOrEmpty(property)
            ? (getTextFileType().isRmd() && defaultValue)
            : Integer.parseInt(property) > 0;
   }

   // similar to get but will write the default value if it's used
   public boolean establishPreferredOutlineWidgetVisibility(boolean defaultValue)
   {
      String property = docUpdateSentinel_.getProperty(DOC_OUTLINE_VISIBLE);
      if (!StringUtil.isNullOrEmpty(property))
      {
         return Integer.parseInt(property) > 0;
      }
      else
      {
         boolean visible = getTextFileType().isRmd() && defaultValue;
         setPreferredOutlineWidgetVisibility(visible);
         return visible;
      }
   }

   public boolean isActiveDocument()
   {
      return commandHandlerReg_ != null;
   }

   public StatusBar getStatusBar()
   {
      return statusBar_;
   }

   public TextEditingTargetNotebook getNotebook()
   {
      return notebook_;
   }
   
   public VisualMode getVisualMode()
   {
      return visualMode_;
   }
   
   public EditingTargetCodeExecution getCodeExecutor()
   {
      return codeExecution_;
   }

   /**
    * Updates the path of the file loaded in the editor, as though the user
    * had just saved the file at the new path.
    *
    * @param path New path for the editor
    */
   public void setPath(FileSystemItem path)
   {
      // Find the new type
      TextFileType type = fileTypeRegistry_.getTextTypeForFile(path);

      // Simulate a completed save of the new path
      new SaveProgressIndicator(path, type, null).onCompleted();
   }

   private void setRMarkdownBehaviorEnabled(boolean enabled)
   {
      // register idle monitor; automatically creates/refreshes previews
      // of images and LaTeX equations during idle
      if (bgIdleMonitor_ == null && enabled)
         bgIdleMonitor_ = new TextEditingTargetIdleMonitor(this,
               docUpdateSentinel_);
      else if (bgIdleMonitor_ != null)
      {
         if (enabled)
            bgIdleMonitor_.beginMonitoring();
         else
            bgIdleMonitor_.endMonitoring();
      }

      // set up mathjax
      if (mathjax_ == null && enabled)
         mathjax_ = new MathJax(docDisplay_, docUpdateSentinel_, prefs_);

      if (enabled)
      {
         // auto preview images and equations
         if (inlinePreviewer_ == null)
            inlinePreviewer_ = new InlinePreviewer(
                  this, docUpdateSentinel_, prefs_);
         inlinePreviewer_.preview();

         // sync the notebook's output mode (enable/disable inline output)
         if (notebook_ != null)
            notebook_.syncOutputMode();
      }
      else
      {
         // clean up previewers
         if (inlinePreviewer_ != null)
            inlinePreviewer_.onDismiss();

         // clean up line widgets
         if (notebook_ != null)
            notebook_.onNotebookClearAllOutput();
         docDisplay_.removeAllLineWidgets();
      }
   }

   public void setIntendedAsReadOnly(List<String> alternatives)
   {
      view_.showReadOnlyWarning(alternatives);
   }

   void installShinyTestDependencies(final Command success) {
      server_.installShinyTestDependencies(new ServerRequestCallback<ConsoleProcess>() {
         @Override
         public void onResponseReceived(ConsoleProcess process)
         {
            final ConsoleProgressDialog dialog = new ConsoleProgressDialog(process, server_);
            dialog.showModal();

            process.addProcessExitHandler(new ProcessExitEvent.Handler()
            {
               @Override
               public void onProcessExit(ProcessExitEvent event)
               {
                  if (event.getExitCode() == 0)
                  {
                     success.execute();
                     dialog.closeDialog();
                  }
               }
            });
         }

         @Override
         public void onError(ServerError error)
         {
            Debug.logError(error);
            globalDisplay_.showErrorMessage("Failed to install additional dependencies", error.getUserMessage());
         }
      });
   }

   void checkTestPackageDependencies(final Command success, boolean isTestThat) {
      dependencyManager_.withTestPackage(
         new Command()
         {
            @Override
            public void execute()
            {
               if (isTestThat)
                  success.execute();
               else {
                  server_.hasShinyTestDependenciesInstalled(new ServerRequestCallback<Boolean>() {
                     @Override
                     public void onResponseReceived(Boolean hasPackageDependencies)
                     {
                        if (hasPackageDependencies)
                           success.execute();
                        else {
                           globalDisplay_.showYesNoMessage(
                              GlobalDisplay.MSG_WARNING,
                              "Install Shinytest Dependencies",
                              "The package shinytest requires additional components to run.\n\n" +
                              "Install additional components?",
                              new Operation()
                              {
                                 public void execute()
                                 {
                                    installShinyTestDependencies(success);
                                 }
                              },
                              false);
                        }
                     }

                     @Override
                     public void onError(ServerError error)
                     {
                        Debug.logError(error);
                        globalDisplay_.showErrorMessage("Failed to check for additional dependencies", error.getMessage());
                     }
                  });
               }
            }
         },
         isTestThat
      );
   }

   @Handler
   void onTestTestthatFile()
   {
      final String buildCommand = "test-file";

      checkTestPackageDependencies(
         new Command()
         {
            @Override
            public void execute()
            {
               save(new Command()
               {
                  @Override
                  public void execute()
                  {
                     server_.startBuild(buildCommand, docUpdateSentinel_.getPath(),
                        new SimpleRequestCallback<Boolean>() {
                        @Override
                        public void onResponseReceived(Boolean response)
                        {

                        }

                        @Override
                        public void onError(ServerError error)
                        {
                           super.onError(error);
                        }
                     });
                  }
               });
            }
         },
         true
      );
   }

   @Handler
   void onTestShinytestFile()
   {
      final String buildCommand = "test-shiny-file";

      checkTestPackageDependencies(
         new Command()
         {
            @Override
            public void execute()
            {
               save(new Command()
               {
                  @Override
                  public void execute()
                  {
                     server_.startBuild(buildCommand, docUpdateSentinel_.getPath(),
                        new SimpleRequestCallback<Boolean>() {
                        @Override
                        public void onResponseReceived(Boolean response)
                        {

                        }

                        @Override
                        public void onError(ServerError error)
                        {
                           super.onError(error);
                        }
                     });
                  }
               });
            }
         },
         false
      );
   }

   @Handler
   void onShinyRecordTest()
   {
      checkTestPackageDependencies(
         new Command()
         {
            @Override
            public void execute()
            {
               String shinyAppPath = FilePathUtils.dirFromFile(docUpdateSentinel_.getPath());

               if (fileType_.canKnitToHTML())
               {
                  shinyAppPath = docUpdateSentinel_.getPath();
               }

               String code = "shinytest::recordTest(\"" + shinyAppPath.replace("\"", "\\\"") + "\")";
               events_.fireEvent(new SendToConsoleEvent(code, true));
            }
         },
         false
      );
   }

   @Handler
   void onShinyRunAllTests()
   {
      checkTestPackageDependencies(
         new Command()
         {
            @Override
            public void execute()
            {
               server_.startBuild("test-shiny", FilePathUtils.dirFromFile(docUpdateSentinel_.getPath()),
                  new SimpleRequestCallback<Boolean>() {
                  @Override
                  public void onResponseReceived(Boolean response)
                  {

                  }

                  @Override
                  public void onError(ServerError error)
                  {
                     super.onError(error);
                  }
               });
            }
         },
         false
      );
   }

   @Handler
   void onShinyCompareTest()
   {
      final String testFile = docUpdateSentinel_.getPath();
      server_.hasShinyTestResults(testFile, new ServerRequestCallback<ShinyTestResults>() {
         @Override
         public void onResponseReceived(ShinyTestResults results)
         {
            if (!results.testDirExists)
            {
               globalDisplay_.showMessage(
                  GlobalDisplay.MSG_INFO,
                  "No Failed Results",
                  "There are no failed tests to compare."
               );
            }
            else
            {
               checkTestPackageDependencies(() ->
               {
                  String testName = FilePathUtils.fileNameSansExtension(testFile);
                  String code = "shinytest::viewTestDiff(\"" +
                        results.appDir + "\", \"" + testName + "\")";
                  events_.fireEvent(new SendToConsoleEvent(code, true));
               }, false);
            }
         }

         @Override
         public void onError(ServerError error)
         {
            Debug.logError(error);
            globalDisplay_.showErrorMessage("Failed to check if results are available", error.getUserMessage());
         }
      });
   }

   public TextEditingTargetSpelling getSpellingTarget() { return this.spelling_; }

   private void nudgeAutosave()
   {
      // Cancel any existing autosave timer
      autoSaveTimer_.cancel();

      // Bail if not enabled
      if (prefs_.autoSaveOnIdle().getValue() != UserPrefs.AUTO_SAVE_ON_IDLE_COMMIT)
         return;

      // OK, schedule autosave
      autoSaveTimer_.schedule(prefs_.autoSaveMs());
   }

   // logical state (may not be physically activated yet due to async loading)
   public boolean isVisualModeActivated()
   {
      return docUpdateSentinel_.getBoolProperty(RMD_VISUAL_MODE, false);
   }
   
   // physical state (guaranteed to be loaded and addressable)
   public boolean isVisualEditorActive() 
   {
      return visualMode_ != null && visualMode_.isVisualEditorActive();
   }

   // user is switching to visual mode
   void onUserSwitchingToVisualMode()
   {
      visualMode_.onUserSwitchingToVisualMode();
   }
   

   private StatusBar statusBar_;
   private final DocDisplay docDisplay_;
   private final UserPrefs prefs_;
   private final UserState state_;
   private Display view_;
   private final Commands commands_;
   private SourceServerOperations server_;
   private EventBus events_;
   private final GlobalDisplay globalDisplay_;
   private final FileDialogs fileDialogs_;
   private final FileTypeRegistry fileTypeRegistry_;
   private final FileTypeCommands fileTypeCommands_;
   private final ConsoleDispatcher consoleDispatcher_;
   private final WorkbenchContext workbenchContext_;
   private final Session session_;
   private final Synctex synctex_;
   private final FontSizeManager fontSizeManager_;
   private final Source source_;
   private final DependencyManager dependencyManager_;
   private DocUpdateSentinel docUpdateSentinel_;
   private Value<String> name_ = new Value<String>(null);
   private TextFileType fileType_;
   private String id_;
   private HandlerRegistration commandHandlerReg_;
   private ArrayList<HandlerRegistration> releaseOnDismiss_ =
         new ArrayList<HandlerRegistration>();
   private final DirtyState dirtyState_;
   private HandlerManager handlers_ = new HandlerManager(this);
   private FileSystemContext fileContext_;
   private final TextEditingTargetCompilePdfHelper compilePdfHelper_;
   private final TextEditingTargetRMarkdownHelper rmarkdownHelper_;
   private final TextEditingTargetCppHelper cppHelper_;
   private final TextEditingTargetJSHelper jsHelper_;
   private final TextEditingTargetSqlHelper sqlHelper_;
   private final TextEditingTargetPresentationHelper presentationHelper_;
   private final TextEditingTargetReformatHelper reformatHelper_;
   private final TextEditingTargetRHelper rHelper_;
   private VisualMode visualMode_;
   private TextEditingTargetIdleMonitor bgIdleMonitor_;
   private TextEditingTargetThemeHelper themeHelper_;
   private RoxygenHelper roxygenHelper_;
   private boolean ignoreDeletes_;
   private boolean forceSaveCommandActive_ = false;
   private final TextEditingTargetScopeHelper scopeHelper_;
   private TextEditingTargetPackageDependencyHelper packageDependencyHelper_;
   private TextEditingTargetSpelling spelling_;
   private TextEditingTargetNotebook notebook_;
   private TextEditingTargetChunks chunks_;
   private BreakpointManager breakpointManager_;
   private final LintManager lintManager_;
   private final TextEditingTargetRenameHelper renameHelper_;
   private CollabEditStartParams queuedCollabParams_;
   private MathJax mathjax_;
   private InlinePreviewer inlinePreviewer_;
   private ProjectConfig projConfig_;

   // Allows external edit checks to supercede one another
   private final Invalidation externalEditCheckInvalidation_ =
         new Invalidation();
   // Prevents external edit checks from happening too soon after each other
   private final IntervalTracker externalEditCheckInterval_ =
         new IntervalTracker(1000, true);
   private boolean isWaitingForUserResponseToExternalEdit_ = false;
   private EditingTargetCodeExecution codeExecution_;

   // Timer for autosave
   private Timer autoSaveTimer_ = new Timer()
   {
      @Override
      public void run()
      {
         // It's unlikely, but if we attempt to autosave while running a
         // previous autosave, just nudge the timer so we try again.
         if (saving_ != 0)
         {
            // If we've been trying to save for more than 5 seconds, we won't
            // nudge (just fall through and we'll attempt again below)
            if (System.currentTimeMillis() - saving_ < 5000)
            {
               nudgeAutosave();
               return;
            }
         }

         if (getPath() == null)
         {
            // This editor isn't file-backed yet, so there's no save to do.
            return;
         }

         if (docDisplay_.hasActiveCollabSession())
         {
            // Everyone's autosave gets turned off during a collab session --
            // otherwise the autosaves all fire at once and fight
            return;
         }

         // Save (and keep track of when we initiated it)
         saving_ = System.currentTimeMillis();
         try
         {
            save(() ->
            {
               saving_ = 0;
            });
         }
         catch(Exception e)
         {
            // Autosave exceptions are logged rather than displayed
            saving_ = 0;
            Debug.logException(e);
         }
      }

      // The time at which we attempted the current autosave operation, or zero
      // if no autosave operation is in progress.
      private long saving_ = 0;
   };

   private SourcePosition debugStartPos_ = null;
   private SourcePosition debugEndPos_ = null;
   private boolean isDebugWarningVisible_ = false;
   private boolean isBreakpointWarningVisible_ = false;
   private String extendedType_;

   private abstract class RefactorServerRequestCallback
           extends ServerRequestCallback<JsArrayString>
   {
      private final String refactoringName_;

      public RefactorServerRequestCallback(String refactoringName)
      {
         refactoringName_ = refactoringName;
      }

      @Override
      public void onResponseReceived(final JsArrayString response)
      {
         doExtract(response);
      }

      @Override
      public void onError(ServerError error)
      {
         globalDisplay_.showYesNoMessage(
                 GlobalDisplay.MSG_WARNING,
                 refactoringName_,
                 "The selected code could not be " +
                 "parsed.\n\n" +
                 "Are you sure you want to continue?",
                 new Operation()
                 {
                    public void execute()
                    {
                       doExtract(null);
                    }
                 },
                 false);
      }

      abstract void doExtract(final JsArrayString response);
   }

   private static final String PROPERTY_CURSOR_POSITION = "cursorPosition";
   private static final String PROPERTY_SCROLL_LINE = "scrollLine";
}<|MERGE_RESOLUTION|>--- conflicted
+++ resolved
@@ -3061,22 +3061,6 @@
 
    private void applyVisualModeFixups(Command onComplete)
    {
-<<<<<<< HEAD
-      // check canonical pref
-      boolean canonical = prefs_.visualMarkdownEditingCanonical().getValue();
-    
-      // check for a file based canonical setting
-      String yaml = YamlFrontMatter.getFrontMatter(docDisplay_);
-      String yamlCanonical = RmdEditorOptions.getMarkdownOption(yaml,  "canonical");
-      if (!yamlCanonical.isEmpty())
-         canonical = YamlTree.isTrue(yamlCanonical);
-
-      // if visual mode is active then we need to grab its edits before proceeding
-      if (visualMode_.isActivated())
-      {
-         visualMode_.syncToEditor(SyncType.SyncTypeNormal, onComplete);
-      }
-=======
       // only do this for markdown files
       if (fileType_.isMarkdown())
       {
@@ -3088,12 +3072,11 @@
          String yamlCanonical = RmdEditorOptions.getMarkdownOption(yaml,  "canonical");
          if (!yamlCanonical.isEmpty())
             canonical = YamlTree.isTrue(yamlCanonical);
->>>>>>> 02378a5b
-
-         // if visual mode is active then we need to grab it's edits before proceeding
+
+         // if visual mode is active then we need to grab its edits before proceeding
          if (visualMode_.isActivated())
          {
-            visualMode_.syncToEditor(false, onComplete);
+            visualMode_.syncToEditor(SyncType.SyncTypeNormal, onComplete);
          }
 
          // if visual mode is not active and we are doing canonical saves
