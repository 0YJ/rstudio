--- conflicted
+++ resolved
@@ -101,11 +101,8 @@
 import org.rstudio.studio.client.server.ServerRequestCallback;
 import org.rstudio.studio.client.server.Void;
 import org.rstudio.studio.client.server.VoidServerRequestCallback;
-<<<<<<< HEAD
 import org.rstudio.studio.client.server.remote.ExecuteUserCommandEvent;
-=======
 import org.rstudio.studio.client.shiny.events.LaunchShinyApplicationEvent;
->>>>>>> 589b6939
 import org.rstudio.studio.client.shiny.events.ShinyApplicationStatusEvent;
 import org.rstudio.studio.client.shiny.model.ShinyApplicationParams;
 import org.rstudio.studio.client.shiny.model.ShinyViewerType;
@@ -701,7 +698,6 @@
                   }
                }
             });
-<<<<<<< HEAD
       
       events_.addHandler(
             AddEditorCommandEvent.TYPE,
@@ -735,6 +731,20 @@
                   event.setCommandManager(docDisplay.getCommandManager());
                }
             });
+
+      events_.addHandler(DocTabDragStateChangedEvent.TYPE, 
+            new DocTabDragStateChangedEvent.Handler()
+            {
+               
+               @Override
+               public void onDocTabDragStateChanged(
+                     DocTabDragStateChangedEvent e)
+               {
+                  docDisplay_.setDragEnabled(e.getState() == 
+                        DocTabDragStateChangedEvent.STATE_NONE);
+               }
+            });
+
    }
    
    public void onExecuteUserCommand(final ExecuteUserCommandEvent event)
@@ -777,21 +787,7 @@
          UserCommandResult result = results.get(i);
          docDisplay_.replaceRange(result.getRange(), result.getText());
       }
-=======
-
-      events_.addHandler(DocTabDragStateChangedEvent.TYPE, 
-            new DocTabDragStateChangedEvent.Handler()
-            {
-               
-               @Override
-               public void onDocTabDragStateChanged(
-                     DocTabDragStateChangedEvent e)
-               {
-                  docDisplay_.setDragEnabled(e.getState() == 
-                        DocTabDragStateChangedEvent.STATE_NONE);
-               }
-            });
->>>>>>> 589b6939
+
    }
    
    @Override
