/*
 * AriaLiveService.java
 *
 * Copyright (C) 2021 by RStudio, PBC
 *
 * Unless you have received this program directly from RStudio pursuant
 * to the terms of a commercial license agreement with RStudio, then
 * this program is licensed to you under the terms of version 3 of the
 * GNU Affero General Public License. This program is distributed WITHOUT
 * ANY EXPRESS OR IMPLIED WARRANTY, INCLUDING THOSE OF NON-INFRINGEMENT,
 * MERCHANTABILITY OR FITNESS FOR A PARTICULAR PURPOSE. Please refer to the
 * AGPL (http://www.gnu.org/licenses/agpl-3.0.txt) for more details.
 *
 */
package org.rstudio.studio.client.application;

import com.google.gwt.core.client.GWT;
import com.google.gwt.core.client.JsArrayString;
import com.google.inject.Provider;
import com.google.inject.Singleton;
import org.rstudio.core.client.Debug;
import org.rstudio.core.client.StringUtil;
import org.rstudio.studio.client.application.events.AriaLiveStatusEvent;
import org.rstudio.studio.client.application.events.AriaLiveStatusEvent.Severity;
import org.rstudio.studio.client.application.events.AriaLiveStatusEvent.Timing;
import org.rstudio.studio.client.application.events.EventBus;
import org.rstudio.studio.client.workbench.prefs.model.UserPrefs;

import javax.inject.Inject;
import java.util.HashMap;
import java.util.HashSet;
import java.util.Map;

@Singleton
public class AriaLiveService
{
   // Unique identifiers for aria-live announcements. Use the same text for the
   // value as the constant name to ensure uniqueness. Add here and in the constructor below to
   // associate description for preferences UI.
   public static final String CONSOLE_CLEARED = "console_cleared";
   public static final String CONSOLE_LOG = "console_log";
   public static final String CONSOLE_COMMAND = "console_command";
   public static final String FILTERED_LIST = "filtered_list";
   public static final String GIT_MESSAGE_LENGTH = "git_message_length";
   public static final String INACCESSIBLE_FEATURE = "inaccessible_feature";
   public static final String INFO_BAR = "info_bar";
   public static final String PROGRESS_COMPLETION = "progress_completion";
   public static final String PROGRESS_LOG = "progress_log";
   public static final String SCREEN_READER_NOT_ENABLED = "screen_reader_not_enabled";
   public static final String SESSION_STATE = "session_state";
   public static final String TAB_KEY_MODE = "tab_key_mode";
   public static final String TOOLBAR_VISIBILITY = "toolbar_visibility";
   public static final String WARNING_BAR = "warning_bar";
   public static final String SESSION_SUSPENDED = "session_suspended";

   // Announcement requested by a user, not controlled by a preference since it is on-demand.
   // Do not include in the announcements_ map.
   public static final String ON_DEMAND = "on_demand";

   // Milliseconds to wait before making an announcement at session load
   public static final int STARTUP_ANNOUNCEMENT_DELAY = 3000;

   // Milliseconds to wait before making an announcement after significant UI change
   public static final int UI_ANNOUNCEMENT_DELAY = 1000;

   @Inject
   public AriaLiveService(EventBus eventBus, Provider<UserPrefs> pUserPrefs)
   {
      eventBus_ = eventBus;
      pUserPrefs_ = pUserPrefs;

      announcements_ = new HashMap<>();
<<<<<<< HEAD
      announcements_.put(CONSOLE_CLEARED, "Console cleared");
      announcements_.put(CONSOLE_LOG, "Console output (requires restart)");
      announcements_.put(CONSOLE_COMMAND, "Console command (requires restart)");
      announcements_.put(FILTERED_LIST, "Filtered result count");
      announcements_.put(GIT_MESSAGE_LENGTH, "Commit message length");
      announcements_.put(INACCESSIBLE_FEATURE, "Inaccessible feature warning");
      announcements_.put(INFO_BAR, "Info bars");
      announcements_.put(PROGRESS_COMPLETION, "Task completion");
      announcements_.put(PROGRESS_LOG, "Task progress details");
      announcements_.put(SCREEN_READER_NOT_ENABLED, "Screen reader not enabled");
      announcements_.put(SESSION_STATE, "Changes in session state");
      announcements_.put(TAB_KEY_MODE, "Tab key focus mode change");
      announcements_.put(TOOLBAR_VISIBILITY, "Toolbar visibility change");
      announcements_.put(WARNING_BAR, "Warning bars");
      announcements_.put(SESSION_SUSPENDED, "Session suspension");
=======
      announcements_.put(CONSOLE_CLEARED, constants_.consoleClearedAnnouncement());
      announcements_.put(CONSOLE_LOG, constants_.consoleOutputAnnouncement());
      announcements_.put(CONSOLE_COMMAND, constants_.consoleCommandAnnouncement());
      announcements_.put(FILTERED_LIST, constants_.filterResultCountAnnouncement());
      announcements_.put(GIT_MESSAGE_LENGTH, constants_.commitMessageLengthAnnouncement());
      announcements_.put(INACCESSIBLE_FEATURE, constants_.inaccessibleWarningAnnouncment());
      announcements_.put(INFO_BAR, constants_.infoBarsAnnouncment());
      announcements_.put(PROGRESS_COMPLETION, constants_.taskCompletionAnnouncement());
      announcements_.put(PROGRESS_LOG, constants_.taskProgressAnnouncement());
      announcements_.put(SCREEN_READER_NOT_ENABLED, constants_.screenReaderAnnouncement());
      announcements_.put(SESSION_STATE, constants_.sessionStateAnnouncement());
      announcements_.put(TAB_KEY_MODE, constants_.tabKeyFocusAnnouncement());
      announcements_.put(TOOLBAR_VISIBILITY, constants_.toolBarVisibilityAnnouncement());
      announcements_.put(WARNING_BAR, constants_.warningBarsAnnouncement());
>>>>>>> 938853b7

      alwaysEnabledAnnouncements_ = new HashSet<>();
      alwaysEnabledAnnouncements_.add(ON_DEMAND);
   }

   /**
    * Update live region so screen reader will announce.
    * @param announcementId unique identifier of this alert
    * @param message string to announce
    * @param timing IMMEDIATE or DEBOUNCED
    * @param severity STATUS (polite) or ALERT (assertive, use sparingly)
    */
   public void announce(String announcementId,
                        String message,
                        Timing timing,
                        Severity severity)
   {
      if (!announcements_.containsKey(announcementId) &&
         !alwaysEnabledAnnouncements_.contains(announcementId))
      {
         Debug.logWarning(constants_.unregisteredLiveAnnouncementMessage() + announcementId);
      }

      if (isDisabled(announcementId))
         return;

      eventBus_.fireEvent(new AriaLiveStatusEvent(message, timing, severity));
   }

   public Map<String, String> getAnnouncements()
   {
      return announcements_;
   }

   public boolean isDisabled(String announcementId)
   {
      JsArrayString disabledItems = pUserPrefs_.get().disabledAriaLiveAnnouncements().getValue();
      for (int i = 0; i < disabledItems.length(); i++)
      {
         if (StringUtil.equals(announcementId, disabledItems.get(i)))
            return true;
      }
      return false;
   }


   private final Map<String, String> announcements_;
   private final HashSet<String> alwaysEnabledAnnouncements_;

   // injected
   private final EventBus eventBus_;
   private final Provider<UserPrefs> pUserPrefs_;
   private static final StudioClientApplicationConstants constants_ = GWT.create(StudioClientApplicationConstants.class);
}<|MERGE_RESOLUTION|>--- conflicted
+++ resolved
@@ -70,23 +70,6 @@
       pUserPrefs_ = pUserPrefs;
 
       announcements_ = new HashMap<>();
-<<<<<<< HEAD
-      announcements_.put(CONSOLE_CLEARED, "Console cleared");
-      announcements_.put(CONSOLE_LOG, "Console output (requires restart)");
-      announcements_.put(CONSOLE_COMMAND, "Console command (requires restart)");
-      announcements_.put(FILTERED_LIST, "Filtered result count");
-      announcements_.put(GIT_MESSAGE_LENGTH, "Commit message length");
-      announcements_.put(INACCESSIBLE_FEATURE, "Inaccessible feature warning");
-      announcements_.put(INFO_BAR, "Info bars");
-      announcements_.put(PROGRESS_COMPLETION, "Task completion");
-      announcements_.put(PROGRESS_LOG, "Task progress details");
-      announcements_.put(SCREEN_READER_NOT_ENABLED, "Screen reader not enabled");
-      announcements_.put(SESSION_STATE, "Changes in session state");
-      announcements_.put(TAB_KEY_MODE, "Tab key focus mode change");
-      announcements_.put(TOOLBAR_VISIBILITY, "Toolbar visibility change");
-      announcements_.put(WARNING_BAR, "Warning bars");
-      announcements_.put(SESSION_SUSPENDED, "Session suspension");
-=======
       announcements_.put(CONSOLE_CLEARED, constants_.consoleClearedAnnouncement());
       announcements_.put(CONSOLE_LOG, constants_.consoleOutputAnnouncement());
       announcements_.put(CONSOLE_COMMAND, constants_.consoleCommandAnnouncement());
@@ -101,7 +84,7 @@
       announcements_.put(TAB_KEY_MODE, constants_.tabKeyFocusAnnouncement());
       announcements_.put(TOOLBAR_VISIBILITY, constants_.toolBarVisibilityAnnouncement());
       announcements_.put(WARNING_BAR, constants_.warningBarsAnnouncement());
->>>>>>> 938853b7
+      announcements_.put(SESSION_SUSPENDED, constants_.sessionSuspendAnnouncement());
 
       alwaysEnabledAnnouncements_ = new HashSet<>();
       alwaysEnabledAnnouncements_.add(ON_DEMAND);
