--- conflicted
+++ resolved
@@ -132,13 +132,8 @@
     return [];
   }
 
-<<<<<<< HEAD
   public sourcesForProvider(providerKey: string): BibliographySourceWithCollections[] {
     return uniqby(this.allSources().filter(item => item.providerKey === providerKey), source => source.id);
-=======
-  public sourcesForProvider(providerKey: string): BibliographySource[] {
-    return this.allSources().filter(item => item.providerKey === providerKey);
->>>>>>> 8778ed2d
   }
 
   public sourcesForProviderCollection(provider: string, collectionKey: string): BibliographySourceWithCollections[] {
@@ -278,12 +273,8 @@
 
       // Filter out any non local items if this isn't a writable bibliography
       const filteredItems = this.isWritable() ? items : items.filter(item => item.provider === kLocalBiliographyProviderKey);
-<<<<<<< HEAD
 
       return uniqby(filteredItems, (source: BibliographySourceWithCollections) => source.id);
-=======
-      return filteredItems;
->>>>>>> 8778ed2d
 
     } else {
       return [];
