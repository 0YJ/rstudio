--- conflicted
+++ resolved
@@ -23,11 +23,7 @@
 import { SkinTone } from './emoji';
 import { kStyleAttrib } from './pandoc_attr';
 import { EditorRmdChunk } from './rmd';
-<<<<<<< HEAD
-import { SkinTone } from './emoji';
 import { AceChunkEditor } from '../optional/ace/ace_editor';
-=======
->>>>>>> 3c2863fa
 
 export interface EditorUI {
   dialogs: EditorDialogs;
