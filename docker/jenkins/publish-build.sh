--- conflicted
+++ resolved
@@ -197,14 +197,6 @@
   base64_contents=$(echo "$md_contents" | base64 --wrap=0)
 fi
 
-<<<<<<< HEAD
-githubUrl="https://api.github.com/repos/rstudio/latest-builds/contents/content/rstudio/$flower/$build/$version_stem.md"
-curlOutFname="curl.out"
-
-# Sha is only required in the payload if it's an update, removing the sha field gives a clearer
-# error message
-payload="{\"message\":\"Add $flower build $version in $build\",\"content\":\"$base64_contents\"}"
-=======
 # The hourly builds upload to a different "product" directory in the dailies page
 if [ $channel == "Hourly" ]; then
   product="rstudio-hourly"
@@ -212,8 +204,11 @@
   product="rstudio"
 fi
 
+githubUrl="https://api.github.com/repos/rstudio/latest-builds/contents/content/$product/$flower/$build/$version_stem.md"
+curlOutFname="curl.out"
+
 payload="{\"message\":\"Add $flower build $version in $build\",\"content\":\"$base64_contents\",\"sha\":\"$sha256\"}"
->>>>>>> f067a3bf
+
 echo "Sending to Github: $payload"
 httpCode=$(curl \
    -X PUT \
@@ -227,7 +222,6 @@
 echo "Http Code : $httpCode"
 cat $curlOutFname
 
-
 if [[ $httpCode -eq 422 ]]; then
    # An http code of 422 indicates a problem, probably that the file already exists and this is an
    # update not a create
@@ -277,16 +271,7 @@
    cat $curlOutFname
 fi
 
-<<<<<<< HEAD
 if [[ $(($httpCode)) -ge 400 ]]; then
    echo "An unrecoverable error has occured"
    exit 1
-fi
-=======
-curl \
-  -X PUT \
-  -H "Accept: application/vnd.github.v3+json" \
-  -H "Authorization: token $pat" \
-  "https://api.github.com/repos/rstudio/latest-builds/contents/content/$product/$flower/$build/$version_stem.md" \
-  -d "$payload"
->>>>>>> f067a3bf
+fi